--- conflicted
+++ resolved
@@ -1228,13 +1228,8 @@
             {
                line_len--;
             }
-<<<<<<< HEAD
-            
-            if (line_len > 1 && (line[line_len - 1] == '\\') && (line[line_len - 2] != '*'))
-=======
 
             if ((line_len > 1) && (line[line_len - 1] == '\\') && (line[line_len - 2] != '*'))
->>>>>>> 011a6507
             {
                if (pc->flags & PCF_IN_PREPROC)
                {
