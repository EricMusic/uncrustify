/**
 * @file options.cpp
 * Parses the options from the config file.
 *
 * @author  Ben Gardner
 * @license GPL v2+
 */
#include "uncrustify_types.h"
#include "args.h"
#include "prototypes.h"
#include "uncrustify_version.h"
#include <cstring>
#ifdef HAVE_STRINGS_H
#include <strings.h>  /* strcasecmp() */
#endif
#include <cstdio>
#include <cstdlib>
#include <cerrno>
#include "unc_ctype.h"


static std::map<std::string, option_map_value>      option_name_map;
static std::map<uncrustify_groups, group_map_value> group_map;
static uncrustify_groups current_group;


static void unc_add_option(const char         *name,
                           uncrustify_options id,
                           argtype_e          type,
                           const char         *short_desc = NULL,
                           const char         *long_desc = NULL,
                           int                min_val = 0,
                           int                max_val = 16);


void unc_begin_group(uncrustify_groups id, const char *short_desc,
                     const char *long_desc)
{
   current_group = id;

   group_map_value value;

   value.id         = id;
   value.short_desc = short_desc;
   value.long_desc  = long_desc;

   group_map[id] = value;
}


void unc_add_option(const char *name, uncrustify_options id, argtype_e type,
                    const char *short_desc, const char *long_desc,
                    int min_val, int max_val)
{
   group_map[current_group].options.push_back(id);

   option_map_value value;

   value.id         = id;
   value.group_id   = current_group;
   value.type       = type;
   value.name       = name;
   value.short_desc = short_desc;
   value.long_desc  = long_desc;
   value.min_val    = 0;

   /* Calculate the max/min values */
   switch (type)
   {
   case AT_BOOL:
      value.max_val = 1;
      break;

   case AT_IARF:
      value.max_val = 3;
      break;

   case AT_NUM:
      value.min_val = min_val;
      value.max_val = max_val;
      break;

   case AT_LINE:
      value.max_val = 3;
      break;

   case AT_POS:
      value.max_val = 2;
      break;

   case AT_STRING:
      value.max_val = 0;
      break;

   default:
      fprintf(stderr, "FATAL: Illegal option type %d for '%s'\n", type, name);
      exit(EXIT_FAILURE);
   }

   option_name_map[name] = value;

   int name_len = strlen(name);
   if (name_len > cpd.max_option_name_len)
   {
      cpd.max_option_name_len = name_len;
   }
}


const option_map_value *unc_find_option(const char *name)
{
   if (option_name_map.find(name) == option_name_map.end())
   {
      return(NULL);
   }
   return(&option_name_map[name]);
}


void register_options(void)
{
   unc_begin_group(UG_general, "General options");
   unc_add_option("newlines", UO_newlines, AT_LINE,
                  "The type of line endings");
   unc_add_option("input_tab_size", UO_input_tab_size, AT_NUM,
                  "The original size of tabs in the input", "", 1, 32);
   unc_add_option("output_tab_size", UO_output_tab_size, AT_NUM,
                  "The size of tabs in the output (only used if align_with_tabs=true)", "", 1, 32);
   unc_add_option("string_escape_char", UO_string_escape_char, AT_NUM,
                  "The ASCII value of the string escape char, usually 92 (\\) or 94 (^). (Pawn)", "", 0, 255);
   unc_add_option("string_escape_char2", UO_string_escape_char2, AT_NUM,
                  "Alternate string escape char for Pawn. Only works right before the quote char.", "", 0, 255);

   unc_begin_group(UG_space, "Spacing options");
   unc_add_option("sp_arith", UO_sp_arith, AT_IARF,
                  "Add or remove space around arithmetic operator '+', '-', '/', '*', etc");
   unc_add_option("sp_assign", UO_sp_assign, AT_IARF,
                  "Add or remove space around assignment operator '=', '+=', etc");
   unc_add_option("sp_before_assign", UO_sp_before_assign, AT_IARF,
                  "Add or remove space before assignment operator '=', '+=', etc. Overrides sp_assign.");
   unc_add_option("sp_after_assign", UO_sp_after_assign, AT_IARF,
                  "Add or remove space after assignment operator '=', '+=', etc. Overrides sp_assign.");
   unc_add_option("sp_enum_assign", UO_sp_enum_assign, AT_IARF,
                  "Add or remove space around assignment '=' in enum");
   unc_add_option("sp_enum_before_assign", UO_sp_enum_before_assign, AT_IARF,
                  "Add or remove space before assignment '=' in enum. Overrides sp_enum_assign.");
   unc_add_option("sp_enum_after_assign", UO_sp_enum_after_assign, AT_IARF,
                  "Add or remove space after assignment '=' in enum. Overrides sp_enum_assign.");
   unc_add_option("sp_pp_concat", UO_sp_pp_concat, AT_IARF,
                  "Add or remove space around preprocessor '##' concatenation operator. Default=Add");
   unc_add_option("sp_pp_stringify", UO_sp_pp_stringify, AT_IARF,
                  "Add or remove space after preprocessor '#' stringify operator. Default=Add");
   unc_add_option("sp_bool", UO_sp_bool, AT_IARF,
                  "Add or remove space around boolean operators '&&' and '||'");
   unc_add_option("sp_compare", UO_sp_compare, AT_IARF,
                  "Add or remove space around compare operator '<', '>', '==', etc");
   unc_add_option("sp_inside_paren", UO_sp_inside_paren, AT_IARF,
                  "Add or remove space inside '(' and ')'");
   unc_add_option("sp_paren_paren", UO_sp_paren_paren, AT_IARF,
                  "Add or remove space between nested parens");
   unc_add_option("sp_balance_nested_parens", UO_sp_balance_nested_parens, AT_BOOL,
                  "Whether to balance spaces inside nested parens");
   unc_add_option("sp_paren_brace", UO_sp_paren_brace, AT_IARF,
                  "Add or remove space between ')' and '{'");
   unc_add_option("sp_before_ptr_star", UO_sp_before_ptr_star, AT_IARF,
                  "Add or remove space before pointer star '*'");
   unc_add_option("sp_before_unnamed_ptr_star", UO_sp_before_unnamed_ptr_star, AT_IARF,
                  "Add or remove space before pointer star '*' that isn't followed by a variable name\n"
                  "If set to 'ignore', sp_before_ptr_star is used instead.");
   unc_add_option("sp_between_ptr_star", UO_sp_between_ptr_star, AT_IARF,
                  "Add or remove space between pointer stars '*'");
   unc_add_option("sp_after_ptr_star", UO_sp_after_ptr_star, AT_IARF,
                  "Add or remove space after pointer star '*', if followed by a word.");
   unc_add_option("sp_after_ptr_star_func", UO_sp_after_ptr_star_func, AT_IARF,
                  "Add or remove space after a pointer star '*', if followed by a func proto/def.");
   unc_add_option("sp_before_ptr_star_func", UO_sp_before_ptr_star_func, AT_IARF,
                  "Add or remove space before a pointer star '*', if followed by a func proto/def.");
   unc_add_option("sp_before_byref", UO_sp_before_byref, AT_IARF,
                  "Add or remove space before a reference sign '&'");
   unc_add_option("sp_before_unnamed_byref", UO_sp_before_unnamed_byref, AT_IARF,
                  "Add or remove space before a reference sign '&' that isn't followed by a variable name\n"
                  "If set to 'ignore', sp_before_byref is used instead.");
   unc_add_option("sp_after_byref", UO_sp_after_byref, AT_IARF,
                  "Add or remove space after reference sign '&', if followed by a word.");
   unc_add_option("sp_after_byref_func", UO_sp_after_byref_func, AT_IARF,
                  "Add or remove space after a reference sign '&', if followed by a func proto/def.");
   unc_add_option("sp_before_byref_func", UO_sp_before_byref_func, AT_IARF,
                  "Add or remove space before a reference sign '&', if followed by a func proto/def.");
   unc_add_option("sp_after_type", UO_sp_after_type, AT_IARF,
                  "Add or remove space between type and word. Default=Force");
   unc_add_option("sp_template_angle", UO_sp_template_angle, AT_IARF,
                  "Add or remove space in 'template <' vs 'template<'.\n"
                  "If set to ignore, sp_before_angle is used.");
   unc_add_option("sp_before_angle", UO_sp_before_angle, AT_IARF,
                  "Add or remove space before '<>'");
   unc_add_option("sp_inside_angle", UO_sp_inside_angle, AT_IARF,
                  "Add or remove space inside '<' and '>'");
   unc_add_option("sp_after_angle", UO_sp_after_angle, AT_IARF,
                  "Add or remove space after '<>'");
   unc_add_option("sp_angle_paren", UO_sp_angle_paren, AT_IARF,
                  "Add or remove space between '<>' and '(' as found in 'new List<byte>();'");
   unc_add_option("sp_angle_word", UO_sp_angle_word, AT_IARF,
                  "Add or remove space between '<>' and a word as in 'List<byte> m;'");
   unc_add_option("sp_before_sparen", UO_sp_before_sparen, AT_IARF,
                  "Add or remove space before '(' of 'if', 'for', 'switch', and 'while'");
   unc_add_option("sp_inside_sparen", UO_sp_inside_sparen, AT_IARF,
                  "Add or remove space inside if-condition '(' and ')'");
   unc_add_option("sp_inside_sparen_close", UO_sp_inside_sparen_close, AT_IARF,
                  "Add or remove space before if-condition ')'. Overrides sp_inside_sparen.");
   unc_add_option("sp_after_sparen", UO_sp_after_sparen, AT_IARF,
                  "Add or remove space after ')' of 'if', 'for', 'switch', and 'while'");
   unc_add_option("sp_sparen_brace", UO_sp_sparen_brace, AT_IARF,
                  "Add or remove space between ')' and '{' of 'if', 'for', 'switch', and 'while'");
   unc_add_option("sp_invariant_paren", UO_sp_invariant_paren, AT_IARF,
                  "Add or remove space between 'invariant' and '(' in the D language.");
   unc_add_option("sp_after_invariant_paren", UO_sp_after_invariant_paren, AT_IARF,
                  "Add or remove space after the ')' in 'invariant (C) c' in the D language.");
   unc_add_option("sp_special_semi", UO_sp_special_semi, AT_IARF,
                  "Add or remove space before empty statement ';' on 'if', 'for' and 'while'");
   unc_add_option("sp_before_semi", UO_sp_before_semi, AT_IARF,
                  "Add or remove space before ';'. Default=Remove");
   unc_add_option("sp_before_semi_for", UO_sp_before_semi_for, AT_IARF,
                  "Add or remove space before ';' in non-empty 'for' statements");
   unc_add_option("sp_before_semi_for_empty", UO_sp_before_semi_for_empty, AT_IARF,
                  "Add or remove space before a semicolon of an empty part of a for statement.");
   unc_add_option("sp_after_semi", UO_sp_after_semi, AT_IARF,
                  "Add or remove space after ';', except when followed by a comment. Default=Add");
   unc_add_option("sp_after_semi_for", UO_sp_after_semi_for, AT_IARF,
                  "Add or remove space after ';' in non-empty 'for' statements. Default=Force");
   unc_add_option("sp_after_semi_for_empty", UO_sp_after_semi_for_empty, AT_IARF,
                  "Add or remove space after the final semicolon of an empty part of a for statement: for ( ; ; <here> ).");
   unc_add_option("sp_before_square", UO_sp_before_square, AT_IARF,
                  "Add or remove space before '[' (except '[]')");
   unc_add_option("sp_before_squares", UO_sp_before_squares, AT_IARF,
                  "Add or remove space before '[]'");
   unc_add_option("sp_inside_square", UO_sp_inside_square, AT_IARF,
                  "Add or remove space inside '[' and ']'");
   unc_add_option("sp_after_comma", UO_sp_after_comma, AT_IARF,
                  "Add or remove space after ','");
   unc_add_option("sp_before_comma", UO_sp_before_comma, AT_IARF,
                  "Add or remove space before ','");
   unc_add_option("sp_before_ellipsis", UO_sp_before_ellipsis, AT_IARF,
                  "Add or remove space before the variadic '...'");
   unc_add_option("sp_after_class_colon", UO_sp_after_class_colon, AT_IARF,
                  "Add or remove space after class ':'");
   unc_add_option("sp_before_class_colon", UO_sp_before_class_colon, AT_IARF,
                  "Add or remove space before class ':'");
   unc_add_option("sp_before_case_colon", UO_sp_before_case_colon, AT_IARF,
                  "Add or remove space before case ':'. Default=Remove");
   unc_add_option("sp_after_operator", UO_sp_after_operator, AT_IARF,
                  "Add or remove space between 'operator' and operator sign");
   unc_add_option("sp_after_operator_sym", UO_sp_after_operator_sym, AT_IARF,
                  "Add or remove space between the operator symbol and the open paren, as in 'operator ++('");
   unc_add_option("sp_after_cast", UO_sp_after_cast, AT_IARF,
                  "Add or remove space after C/D cast, i.e. 'cast(int)a' vs 'cast(int) a' or '(int)a' vs '(int) a'");
   unc_add_option("sp_inside_paren_cast", UO_sp_inside_paren_cast, AT_IARF,
                  "Add or remove spaces inside cast parens");
   unc_add_option("sp_cpp_cast_paren", UO_sp_cpp_cast_paren, AT_IARF,
                  "Add or remove space between the type and open paren in a C++ cast, i.e. 'int(exp)' vs 'int (exp)'");
   unc_add_option("sp_sizeof_paren", UO_sp_sizeof_paren, AT_IARF,
                  "Add or remove space between 'sizeof' and '('");
   unc_add_option("sp_after_tag", UO_sp_after_tag, AT_IARF,
                  "Add or remove space after the tag keyword (Pawn)");
   unc_add_option("sp_inside_braces_enum", UO_sp_inside_braces_enum, AT_IARF,
                  "Add or remove space inside enum '{' and '}'");
   unc_add_option("sp_inside_braces_struct", UO_sp_inside_braces_struct, AT_IARF,
                  "Add or remove space inside struct/union '{' and '}'");
   unc_add_option("sp_inside_braces", UO_sp_inside_braces, AT_IARF,
                  "Add or remove space inside '{' and '}'");
   unc_add_option("sp_inside_braces_empty", UO_sp_inside_braces_empty, AT_IARF,
                  "Add or remove space inside '{}'");
   unc_add_option("sp_type_func", UO_sp_type_func, AT_IARF,
                  "Add or remove space between return type and function name\n"
                  "A minimum of 1 is forced except for pointer return types.");
   unc_add_option("sp_func_proto_paren", UO_sp_func_proto_paren, AT_IARF,
                  "Add or remove space between function name and '(' on function declaration");
   unc_add_option("sp_func_def_paren", UO_sp_func_def_paren, AT_IARF,
                  "Add or remove space between function name and '(' on function definition");
   unc_add_option("sp_inside_fparens", UO_sp_inside_fparens, AT_IARF,
                  "Add or remove space inside empty function '()'");
   unc_add_option("sp_inside_fparen", UO_sp_inside_fparen, AT_IARF,
                  "Add or remove space inside function '(' and ')'");
   unc_add_option("sp_square_fparen", UO_sp_square_fparen, AT_IARF,
                  "Add or remove space between ']' and '(' when part of a function call.");
   unc_add_option("sp_fparen_brace", UO_sp_fparen_brace, AT_IARF,
                  "Add or remove space between ')' and '{' of function");
   unc_add_option("sp_func_call_paren", UO_sp_func_call_paren, AT_IARF,
                  "Add or remove space between function name and '(' on function calls");
   unc_add_option("sp_func_call_user_paren", UO_sp_func_call_user_paren, AT_IARF,
                  "Add or remove space between the user function name and '(' on function calls\n"
                  "You need to set a keyword to be a user function, like this: 'set func_call_user _' in the config file.");
   unc_add_option("sp_func_class_paren", UO_sp_func_class_paren, AT_IARF,
                  "Add or remove space between a constructor/destructor and the open paren");
   unc_add_option("sp_return_paren", UO_sp_return_paren, AT_IARF,
                  "Add or remove space between 'return' and '('");
   unc_add_option("sp_attribute_paren", UO_sp_attribute_paren, AT_IARF,
                  "Add or remove space between '__attribute__' and '('");
   unc_add_option("sp_defined_paren", UO_sp_defined_paren, AT_IARF,
                  "Add or remove space between 'defined' and '(' in '#if defined (FOO)'");
   unc_add_option("sp_throw_paren", UO_sp_throw_paren, AT_IARF,
                  "Add or remove space between 'throw' and '(' in 'throw (something)'");
   unc_add_option("sp_macro", UO_sp_macro, AT_IARF,
                  "Add or remove space between macro and value");
   unc_add_option("sp_macro_func", UO_sp_macro_func, AT_IARF,
                  "Add or remove space between macro function ')' and value");
   unc_add_option("sp_else_brace", UO_sp_else_brace, AT_IARF,
                  "Add or remove space between 'else' and '{' if on the same line");
   unc_add_option("sp_brace_else", UO_sp_brace_else, AT_IARF,
                  "Add or remove space between '}' and 'else' if on the same line");
   unc_add_option("sp_brace_typedef", UO_sp_brace_typedef, AT_IARF,
                  "Add or remove space between '}' and the name of a typedef on the same line");
   unc_add_option("sp_catch_brace", UO_sp_catch_brace, AT_IARF,
                  "Add or remove space between 'catch' and '{' if on the same line");
   unc_add_option("sp_brace_catch", UO_sp_brace_catch, AT_IARF,
                  "Add or remove space between '}' and 'catch' if on the same line");
   unc_add_option("sp_finally_brace", UO_sp_finally_brace, AT_IARF,
                  "Add or remove space between 'finally' and '{' if on the same line");
   unc_add_option("sp_brace_finally", UO_sp_brace_finally, AT_IARF,
                  "Add or remove space between '}' and 'finally' if on the same line");
   unc_add_option("sp_try_brace", UO_sp_try_brace, AT_IARF,
                  "Add or remove space between 'try' and '{' if on the same line");
   unc_add_option("sp_getset_brace", UO_sp_getset_brace, AT_IARF,
                  "Add or remove space between get/set and '{' if on the same line");
   unc_add_option("sp_before_dc", UO_sp_before_dc, AT_IARF,
                  "Add or remove space before the '::' operator");
   unc_add_option("sp_after_dc", UO_sp_after_dc, AT_IARF,
                  "Add or remove space after the '::' operator");
   unc_add_option("sp_d_array_colon", UO_sp_d_array_colon, AT_IARF,
                  "Add or remove around the D named array initializer ':' operator");
   unc_add_option("sp_not", UO_sp_not, AT_IARF,
                  "Add or remove space after the '!' (not) operator. Default=Remove");
   unc_add_option("sp_inv", UO_sp_inv, AT_IARF,
                  "Add or remove space after the '~' (invert) operator. Default=Remove");
   unc_add_option("sp_addr", UO_sp_addr, AT_IARF,
                  "Add or remove space after the '&' (address-of) operator. Default=Remove\n"
                  "This does not affect the spacing after a '&' that is part of a type.");
   unc_add_option("sp_member", UO_sp_member, AT_IARF,
                  "Add or remove space around the '.' or '->' operators. Default=Remove");
   unc_add_option("sp_deref", UO_sp_deref, AT_IARF,
                  "Add or remove space after the '*' (dereference) operator. Default=Remove\n"
                  "This does not affect the spacing after a '*' that is part of a type.");
   unc_add_option("sp_sign", UO_sp_sign, AT_IARF,
                  "Add or remove space after '+' or '-', as in 'x = -5' or 'y = +7'. Default=Remove");
   unc_add_option("sp_incdec", UO_sp_incdec, AT_IARF,
                  "Add or remove space before or after '++' and '--', as in '(--x)' or 'y++;'. Default=Remove");

   unc_add_option("sp_before_nl_cont", UO_sp_before_nl_cont, AT_IARF,
                  "Add or remove space before a backslash-newline at the end of a line. Default=Add");

   unc_add_option("sp_after_oc_scope", UO_sp_after_oc_scope, AT_IARF,
                  "Add or remove space after the scope '+' or '-', as in '-(void) foo;' or '+(int) bar;'");
   unc_add_option("sp_after_oc_colon", UO_sp_after_oc_colon, AT_IARF,
                  "Add or remove space after the colon in message specs\n"
                  "'-(int) f:(int) x;' vs '-(int) f: (int) x;'");
   unc_add_option("sp_before_oc_colon", UO_sp_before_oc_colon, AT_IARF,
                  "Add or remove space before the colon in message specs\n"
                  "'-(int) f: (int) x;' vs '-(int) f : (int) x;'");
   unc_add_option("sp_after_send_oc_colon", UO_sp_after_send_oc_colon, AT_IARF,
                  "Add or remove space after the colon in message specs\n"
                  "'[object setValue:1];' vs '[object setValue: 1];'");
   unc_add_option("sp_before_send_oc_colon", UO_sp_before_send_oc_colon, AT_IARF,
                  "Add or remove space before the colon in message specs\n"
                  "'[object setValue:1];' vs '[object setValue :1];'");
   unc_add_option("sp_after_oc_type", UO_sp_after_oc_type, AT_IARF,
                  "Add or remove space after the (type) in message specs\n"
                  "'-(int)f: (int) x;' vs '-(int)f: (int)x;'");
   unc_add_option("sp_after_oc_return_type", UO_sp_after_oc_return_type, AT_IARF,
                  "Add or remove space after the first (type) in message specs\n"
                  "'-(int) f:(int)x;' vs '-(int)f:(int)x;'");
   unc_add_option("sp_after_oc_at_sel", UO_sp_after_oc_at_sel, AT_IARF,
                  "Add or remove space between '@selector' and '('\n"
                  "'@selector(msgName).' vs '@selector (msgName)'");
<<<<<<< HEAD
   unc_add_option("sp_before_oc_block_caret", UO_sp_before_oc_block_caret , AT_IARF, 
                  "Add or remove space before a block pointer caret\n"
                  "'^int (int arg){...}' vs. ' ^int (int arg){...}'");
   unc_add_option("sp_after_oc_block_caret", UO_sp_after_oc_block_caret , AT_IARF, 
=======
   unc_add_option("sp_before_oc_block_caret", UO_sp_before_oc_block_caret, AT_IARF,
                  "Add or remove space before a block pointer caret\n"
                  "'^int (int arg){...}' vs. ' ^int (int arg){...}'");
   unc_add_option("sp_after_oc_block_caret", UO_sp_after_oc_block_caret, AT_IARF,
>>>>>>> 011a6507
                  "Add or remove space after a block pointer caret\n"
                  "'^int (int arg){...}' vs. '^ int (int arg){...}'");

   unc_add_option("sp_cond_colon", UO_sp_cond_colon, AT_IARF,
                  "Add or remove space around the ':' in 'b ? t : f'");
   unc_add_option("sp_cond_question", UO_sp_cond_question, AT_IARF,
                  "Add or remove space around the '?' in 'b ? t : f'");
   unc_add_option("sp_case_label", UO_sp_case_label, AT_IARF,
                  "Fix the spacing between 'case' and the label. Only 'ignore' and 'force' make sense here.");
   unc_add_option("sp_range", UO_sp_range, AT_IARF,
                  "Control the space around the D '..' operator.");

   unc_add_option("sp_cmt_cpp_start", UO_sp_cmt_cpp_start, AT_IARF,
                  "Control the space after the opening of a C++ comment '// A' vs '//A'");

   unc_begin_group(UG_indent, "Indenting");
   unc_add_option("indent_columns", UO_indent_columns, AT_NUM,
                  "The number of columns to indent per level.\n"
                  "Usually 2, 3, 4, or 8.");
   unc_add_option("indent_with_tabs", UO_indent_with_tabs, AT_NUM,
                  "How to use tabs when indenting code\n"
                  "0=spaces only\n"
                  "1=indent with tabs, align with spaces\n"
                  "2=indent and align with tabs", "", 0, 2);
   unc_add_option("indent_align_string", UO_indent_align_string, AT_BOOL,
                  "Whether to indent strings broken by '\\' so that they line up");
   unc_add_option("indent_xml_string", UO_indent_xml_string, AT_NUM,
                  "The number of spaces to indent multi-line XML strings.\n"
                  "Requires indent_align_string=True");
   unc_add_option("indent_brace", UO_indent_brace, AT_NUM,
                  "Spaces to indent '{' from level");
   unc_add_option("indent_braces", UO_indent_braces, AT_BOOL,
                  "Whether braces are indented to the body level");
   unc_add_option("indent_braces_no_func", UO_indent_braces_no_func, AT_BOOL,
                  "Disabled indenting function braces if indent_braces is true");
   unc_add_option("indent_brace_parent", UO_indent_brace_parent, AT_BOOL,
                  "Indent based on the size of the brace parent, i.e. 'if' => 3 spaces, 'for' => 4 spaces, etc.");
   unc_add_option("indent_namespace", UO_indent_namespace, AT_BOOL,
                  "Whether the 'namespace' body is indented");
   unc_add_option("indent_namespace_level", UO_indent_namespace_level, AT_NUM,
                  "The number of spaces to indent a namespace block");
   unc_add_option("indent_namespace_limit", UO_indent_namespace_limit, AT_NUM,
                  "If the body of the namespace is longer than this number, it won't be indented.\n"
                  "Requires indent_namespace=true. Default=0 (no limit)", NULL, 0, 255);
   unc_add_option("indent_extern", UO_indent_extern, AT_BOOL,
                  "Whether the 'extern \"C\"' body is indented");
   unc_add_option("indent_class", UO_indent_class, AT_BOOL,
                  "Whether the 'class' body is indented");
   unc_add_option("indent_class_colon", UO_indent_class_colon, AT_BOOL,
                  "Whether to indent the stuff after a leading class colon");
   unc_add_option("indent_else_if", UO_indent_else_if, AT_BOOL,
                  "False=treat 'else\\nif' as 'else if' for indenting purposes\n"
                  "True=indent the 'if' one level\n");
   unc_add_option("indent_var_def_blk", UO_indent_var_def_blk, AT_NUM,
                  "Amount to indent variable declarations after a open brace. neg=relative, pos=absolute");

   unc_add_option("indent_func_call_param", UO_indent_func_call_param, AT_BOOL,
                  "True:  indent continued function call parameters one indent level\n"
                  "False: align parameters under the open paren");
   unc_add_option("indent_func_def_param", UO_indent_func_def_param, AT_BOOL,
                  "Same as indent_func_call_param, but for function defs");
   unc_add_option("indent_func_proto_param", UO_indent_func_proto_param, AT_BOOL,
                  "Same as indent_func_call_param, but for function protos");
   unc_add_option("indent_func_class_param", UO_indent_func_class_param, AT_BOOL,
                  "Same as indent_func_call_param, but for class declarations");
   unc_add_option("indent_func_ctor_var_param", UO_indent_func_ctor_var_param, AT_BOOL,
                  "Same as indent_func_call_param, but for class variable constructors");
   unc_add_option("indent_template_param", UO_indent_template_param, AT_BOOL,
                  "Same as indent_func_call_param, but for templates");
   unc_add_option("indent_func_param_double", UO_indent_func_param_double, AT_BOOL,
                  "Double the indent for indent_func_xxx_param options");

   unc_add_option("indent_func_const", UO_indent_func_const, AT_NUM,
                  "Indentation column for standalone 'const' function decl/proto qualifier");
   unc_add_option("indent_func_throw", UO_indent_func_throw, AT_NUM,
                  "Indentation column for standalone 'throw' function decl/proto qualifier");

   unc_add_option("indent_member", UO_indent_member, AT_NUM,
                  "The number of spaces to indent a continued '->' or '.'\n"
                  "Usually set to 0, 1, or indent_columns.");
   unc_add_option("indent_sing_line_comments", UO_indent_sing_line_comments, AT_NUM,
                  "Spaces to indent single line ('//') comments on lines before code");
   unc_add_option("indent_relative_single_line_comments", UO_indent_relative_single_line_comments, AT_BOOL,
                  "If set, will indent trailing single line ('//') comments relative\n"
                  "to the code instead of trying to keep the same absolute column");
   unc_add_option("indent_switch_case", UO_indent_switch_case, AT_NUM,
                  "Spaces to indent 'case' from 'switch'\n"
                  "Usually 0 or indent_columns.");
   unc_add_option("indent_case_shift", UO_indent_case_shift, AT_NUM,
                  "Spaces to shift the 'case' line, without affecting any other lines\n"
                  "Usually 0.");
   unc_add_option("indent_case_brace", UO_indent_case_brace, AT_NUM,
                  "Spaces to indent '{' from 'case'.\n"
                  "By default, the brace will appear under the 'c' in case.\n"
                  "Usually set to 0 or indent_columns.");
   unc_add_option("indent_col1_comment", UO_indent_col1_comment, AT_BOOL,
                  "Whether to indent comments found in first column");
   unc_add_option("indent_label", UO_indent_label, AT_NUM,
                  "How to indent goto labels\n"
                  " >0 : absolute column where 1 is the leftmost column\n"
                  " <=0 : subtract from brace indent", "", -16, 16);
   unc_add_option("indent_access_spec", UO_indent_access_spec, AT_NUM,
                  "Same as indent_label, but for access specifiers that are followed by a colon", "", -16, 16);
   unc_add_option("indent_access_spec_body", UO_indent_access_spec_body, AT_BOOL,
                  "Indent the code after an access specifier by one level.\n"
                  "If set, this option forces 'indent_access_spec=0'");
   unc_add_option("indent_paren_nl", UO_indent_paren_nl, AT_BOOL,
                  "If an open paren is followed by a newline, indent the next line so that it lines up after the open paren (not recommended)");
   unc_add_option("indent_paren_close", UO_indent_paren_close, AT_NUM,
                  "Controls the indent of a close paren after a newline.\n"
                  "0: Indent to body level\n"
                  "1: Align under the open paren\n"
                  "2: Indent to the brace level");
   unc_add_option("indent_comma_paren", UO_indent_comma_paren, AT_BOOL,
                  "Controls the indent of a comma when inside a paren."
                  "If TRUE, aligns under the open paren");
   unc_add_option("indent_bool_paren", UO_indent_bool_paren, AT_BOOL,
                  "Controls the indent of a BOOL operator when inside a paren."
                  "If TRUE, aligns under the open paren");
   unc_add_option("indent_square_nl", UO_indent_square_nl, AT_BOOL,
                  "If an open square is followed by a newline, indent the next line so that it lines up after the open square (not recommended)");
   unc_add_option("indent_preserve_sql", UO_indent_preserve_sql, AT_BOOL,
                  "Don't change the relative indent of ESQL/C 'EXEC SQL' bodies");
   unc_add_option("indent_align_assign", UO_indent_align_assign, AT_BOOL,
                  "Align continued statements at the '='. Default=True\n"
                  "If FALSE or the '=' is followed by a newline, the next line is indent one tab.");

   unc_begin_group(UG_newline, "Newline adding and removing options");
   unc_add_option("nl_collapse_empty_body", UO_nl_collapse_empty_body, AT_BOOL,
                  "Whether to collapse empty blocks between '{' and '}'");

   unc_add_option("nl_assign_leave_one_liners", UO_nl_assign_leave_one_liners, AT_BOOL,
                  "Don't split one-line braced assignments - 'foo_t f = { 1, 2 };'");
   unc_add_option("nl_class_leave_one_liners", UO_nl_class_leave_one_liners, AT_BOOL,
                  "Don't split one-line braced statements inside a class xx { } body");
   unc_add_option("nl_enum_leave_one_liners", UO_nl_enum_leave_one_liners, AT_BOOL,
                  "Don't split one-line enums: 'enum foo { BAR = 15 };'");
   unc_add_option("nl_getset_leave_one_liners", UO_nl_getset_leave_one_liners, AT_BOOL,
                  "Don't split one-line get or set functions");
   unc_add_option("nl_func_leave_one_liners", UO_nl_func_leave_one_liners, AT_BOOL,
                  "Don't split one-line function definitions - 'int foo() { return 0; }'");
   unc_add_option("nl_if_leave_one_liners", UO_nl_if_leave_one_liners, AT_BOOL,
                  "Don't split one-line if/else statements - 'if(a) b++;'");

   unc_add_option("nl_start_of_file", UO_nl_start_of_file, AT_IARF,
                  "Add or remove newlines at the start of the file");
   unc_add_option("nl_start_of_file_min", UO_nl_start_of_file_min, AT_NUM,
                  "The number of newlines at the start of the file (only used if nl_start_of_file is 'add' or 'force'");
   unc_add_option("nl_end_of_file", UO_nl_end_of_file, AT_IARF,
                  "Add or remove newline at the end of the file");
   unc_add_option("nl_end_of_file_min", UO_nl_end_of_file_min, AT_NUM,
                  "The number of newlines at the end of the file (only used if nl_end_of_file is 'add' or 'force')");
   unc_add_option("nl_assign_brace", UO_nl_assign_brace, AT_IARF,
                  "Add or remove newline between '=' and '{'");
   unc_add_option("nl_assign_square", UO_nl_assign_square, AT_IARF,
                  "Add or remove newline between '=' and '[' (D only)");
   unc_add_option("nl_after_square_assign", UO_nl_after_square_assign, AT_IARF,
                  "Add or remove newline after '= [' (D only). Will also affect the newline before the ']'");
   unc_add_option("nl_func_var_def_blk", UO_nl_func_var_def_blk, AT_NUM,
                  "The number of newlines after a block of variable definitions");
   unc_add_option("nl_fcall_brace", UO_nl_fcall_brace, AT_IARF,
                  "Add or remove newline between a function call's ')' and '{', as in:\n"
                  "list_for_each(item, &list) { }");
   unc_add_option("nl_enum_brace", UO_nl_enum_brace, AT_IARF,
                  "Add or remove newline between 'enum' and '{'");
   unc_add_option("nl_struct_brace", UO_nl_struct_brace, AT_IARF,
                  "Add or remove newline between 'struct and '{'");
   unc_add_option("nl_union_brace", UO_nl_union_brace, AT_IARF,
                  "Add or remove newline between 'union' and '{'");
   unc_add_option("nl_if_brace", UO_nl_if_brace, AT_IARF,
                  "Add or remove newline between 'if' and '{'");
   unc_add_option("nl_brace_else", UO_nl_brace_else, AT_IARF,
                  "Add or remove newline between '}' and 'else'");
   unc_add_option("nl_elseif_brace", UO_nl_elseif_brace, AT_IARF,
                  "Add or remove newline between 'else if' and '{'\n"
                  "If set to ignore, nl_if_brace is used instead");
   unc_add_option("nl_else_brace", UO_nl_else_brace, AT_IARF,
                  "Add or remove newline between 'else' and '{'");
   unc_add_option("nl_else_if", UO_nl_else_if, AT_IARF,
                  "Add or remove newline between 'else' and 'if'");
   unc_add_option("nl_brace_finally", UO_nl_brace_finally, AT_IARF,
                  "Add or remove newline between '}' and 'finally'");
   unc_add_option("nl_finally_brace", UO_nl_finally_brace, AT_IARF,
                  "Add or remove newline between 'finally' and '{'");
   unc_add_option("nl_try_brace", UO_nl_try_brace, AT_IARF,
                  "Add or remove newline between 'try' and '{'");
   unc_add_option("nl_getset_brace", UO_nl_getset_brace, AT_IARF,
                  "Add or remove newline between get/set and '{'");
   unc_add_option("nl_for_brace", UO_nl_for_brace, AT_IARF,
                  "Add or remove newline between 'for' and '{'");
   unc_add_option("nl_catch_brace", UO_nl_catch_brace, AT_IARF,
                  "Add or remove newline between 'catch' and '{'");
   unc_add_option("nl_brace_catch", UO_nl_brace_catch, AT_IARF,
                  "Add or remove newline between '}' and 'catch'");
   unc_add_option("nl_while_brace", UO_nl_while_brace, AT_IARF,
                  "Add or remove newline between 'while' and '{'");
   unc_add_option("nl_brace_brace", UO_nl_brace_brace, AT_IARF,
                  "Add or remove newline between two open or close braces.\n"
                  "Due to general newline/brace handling, REMOVE may not work.");
   unc_add_option("nl_do_brace", UO_nl_do_brace, AT_IARF,
                  "Add or remove newline between 'do' and '{'");
   unc_add_option("nl_brace_while", UO_nl_brace_while, AT_IARF,
                  "Add or remove newline between '}' and 'while' of 'do' statement");
   unc_add_option("nl_switch_brace", UO_nl_switch_brace, AT_IARF,
                  "Add or remove newline between 'switch' and '{'");
   unc_add_option("nl_multi_line_cond", UO_nl_multi_line_cond, AT_BOOL,
                  "Add a newline between ')' and '{' if the ')' is on a different line than the if/for/etc.\n"
                  "Overrides nl_for_brace, nl_if_brace, nl_switch_brace, nl_while_switch, and nl_catch_brace.");
   unc_add_option("nl_multi_line_define", UO_nl_multi_line_define, AT_BOOL,
                  "Force a newline in a define after the macro name for multi-line defines.");
   unc_add_option("nl_before_case", UO_nl_before_case, AT_BOOL,
                  "Whether to put a newline before 'case' statement");
   unc_add_option("nl_before_throw", UO_nl_before_throw, AT_IARF,
                  "Add or remove newline between ')' and 'throw'");
   unc_add_option("nl_after_case", UO_nl_after_case, AT_BOOL,
                  "Whether to put a newline after 'case' statement");
   unc_add_option("nl_namespace_brace", UO_nl_namespace_brace, AT_IARF,
                  "Newline between namespace and {");
   unc_add_option("nl_template_class", UO_nl_template_class, AT_IARF,
                  "Add or remove newline between 'template<>' and whatever follows.");
   unc_add_option("nl_class_brace", UO_nl_class_brace, AT_IARF,
                  "Add or remove newline between 'class' and '{'");
   unc_add_option("nl_class_init_args", UO_nl_class_init_args, AT_IARF,
                  "Add or remove newline after each ',' in the constructor member initialization");
   unc_add_option("nl_func_type_name", UO_nl_func_type_name, AT_IARF,
                  "Add or remove newline between return type and function name in a function definition");
   unc_add_option("nl_func_type_name_class", UO_nl_func_type_name_class, AT_IARF,
                  "Add or remove newline between return type and function name inside a class {}\n"
                  "Uses nl_func_type_name or nl_func_proto_type_name if set to ignore.");
   unc_add_option("nl_func_scope_name", UO_nl_func_scope_name, AT_IARF,
                  "Add or remove newline between function scope and name in a definition\n"
                  "Controls the newline after '::' in 'void A::f() { }'");
   unc_add_option("nl_func_proto_type_name", UO_nl_func_proto_type_name, AT_IARF,
                  "Add or remove newline between return type and function name in a prototype");
   unc_add_option("nl_func_paren", UO_nl_func_paren, AT_IARF,
                  "Add or remove newline between a function name and the opening '('");
   unc_add_option("nl_func_decl_start", UO_nl_func_decl_start, AT_IARF,
                  "Add or remove newline after '(' in a function declaration");
   unc_add_option("nl_func_decl_args", UO_nl_func_decl_args, AT_IARF,
                  "Add or remove newline after each ',' in a function declaration");
   unc_add_option("nl_func_decl_end", UO_nl_func_decl_end, AT_IARF,
                  "Add or remove newline before the ')' in a function declaration");
   unc_add_option("nl_func_decl_empty", UO_nl_func_decl_empty, AT_IARF,
                  "Add or remove newline between '()' in a function declaration.");
   unc_add_option("nl_fdef_brace", UO_nl_fdef_brace, AT_IARF,
                  "Add or remove newline between function signature and '{'");
   unc_add_option("nl_after_return", UO_nl_after_return, AT_BOOL,
                  "Whether to put a newline after 'return' statement");
   unc_add_option("nl_return_expr", UO_nl_return_expr, AT_IARF,
                  "Add or remove a newline between the return keyword and return expression.");
   unc_add_option("nl_after_semicolon", UO_nl_after_semicolon, AT_BOOL,
                  "Whether to put a newline after semicolons, except in 'for' statements");
   unc_add_option("nl_after_brace_open", UO_nl_after_brace_open, AT_BOOL,
                  "Whether to put a newline after brace open.\n"
                  "This also adds a newline before the matching brace close.");
   unc_add_option("nl_after_brace_open_cmt", UO_nl_after_brace_open_cmt, AT_BOOL,
                  "If nl_after_brace_open and nl_after_brace_open_cmt are true, a newline is\n"
                  "placed between the open brace and a trailing single-line comment.");
   unc_add_option("nl_after_vbrace_open", UO_nl_after_vbrace_open, AT_BOOL,
                  "Whether to put a newline after a virtual brace open.\n"
                  "These occur in un-braced if/while/do/for statement bodies.");
   unc_add_option("nl_after_brace_close", UO_nl_after_brace_close, AT_BOOL,
                  "Whether to put a newline after a brace close.\n"
                  "Does not apply if followed by a necessary ';'.");
   unc_add_option("nl_define_macro", UO_nl_define_macro, AT_BOOL,
                  "Whether to alter newlines in '#define' macros");
   unc_add_option("nl_squeeze_ifdef", UO_nl_squeeze_ifdef, AT_BOOL,
                  "Whether to not put blanks after '#ifxx', '#elxx', or before '#endif'");
   unc_add_option("nl_before_if", UO_nl_before_if, AT_IARF,
                  "Add or remove newline before 'if'");
   unc_add_option("nl_after_if", UO_nl_after_if, AT_IARF,
                  "Add or remove newline after 'if'");
   unc_add_option("nl_before_for", UO_nl_before_for, AT_IARF,
                  "Add or remove newline before 'for'");
   unc_add_option("nl_after_for", UO_nl_after_for, AT_IARF,
                  "Add or remove newline after 'for'");
   unc_add_option("nl_before_while", UO_nl_before_while, AT_IARF,
                  "Add or remove newline before 'while'");
   unc_add_option("nl_after_while", UO_nl_after_while, AT_IARF,
                  "Add or remove newline after 'while'");
   unc_add_option("nl_before_switch", UO_nl_before_switch, AT_IARF,
                  "Add or remove newline before 'switch'");
   unc_add_option("nl_after_switch", UO_nl_after_switch, AT_IARF,
                  "Add or remove newline after 'switch'");
   unc_add_option("nl_before_do", UO_nl_before_do, AT_IARF,
                  "Add or remove newline before 'do'");
   unc_add_option("nl_after_do", UO_nl_after_do, AT_IARF,
                  "Add or remove newline after 'do'");
   unc_add_option("nl_ds_struct_enum_cmt", UO_nl_ds_struct_enum_cmt, AT_BOOL,
                  "Whether to double-space commented-entries in struct/enum");
   unc_add_option("nl_ds_struct_enum_close_brace", UO_nl_ds_struct_enum_close_brace, AT_BOOL,
                  "Whether to double-space before the close brace of a struct/union/enum");
   unc_add_option("nl_class_colon", UO_nl_class_colon, AT_IARF,
                  "Add or remove a newline around a class colon.\n"
                  "Related to pos_class_colon, nl_class_init_args, and pos_comma.");
   unc_add_option("nl_create_if_one_liner", UO_nl_create_if_one_liner, AT_BOOL,
                  "Change simple unbraced if statements into a one-liner\n"
                  "'if(b)\\n i++;' => 'if(b) i++;'");
   unc_add_option("nl_create_for_one_liner", UO_nl_create_for_one_liner, AT_BOOL,
                  "Change simple unbraced for statements into a one-liner\n"
                  "'for (i=0;i<5;i++)\\n foo(i);' => 'for (i=0;i<5;i++) foo(i);'");
   unc_add_option("nl_create_while_one_liner", UO_nl_create_while_one_liner, AT_BOOL,
                  "Change simple unbraced while statements into a one-liner\n"
                  "'while (i<5)\\n foo(i++);' => 'while (i<5) foo(i++);'");

   unc_begin_group(UG_blankline, "Blank line options", "Note that it takes 2 newlines to get a blank line");
   unc_add_option("nl_max", UO_nl_max, AT_NUM,
                  "The maximum consecutive newlines");
   unc_add_option("nl_after_func_proto", UO_nl_after_func_proto, AT_NUM,
                  "The number of newlines after a function prototype, if followed by another function prototype");
   unc_add_option("nl_after_func_proto_group", UO_nl_after_func_proto_group, AT_NUM,
                  "The number of newlines after a function prototype, if not followed by another function prototype");
   unc_add_option("nl_after_func_body", UO_nl_after_func_body, AT_NUM,
                  "The number of newlines after '}' of a multi-line function body");
   unc_add_option("nl_after_func_body_one_liner", UO_nl_after_func_body_one_liner, AT_NUM,
                  "The number of newlines after '}' of a single line function body");
   unc_add_option("nl_before_block_comment", UO_nl_before_block_comment, AT_NUM,
                  "The minimum number of newlines before a multi-line comment.\n"
                  "Doesn't apply if after a brace open or another multi-line comment.");
   unc_add_option("nl_before_c_comment", UO_nl_before_c_comment, AT_NUM,
                  "The minimum number of newlines before a single-line C comment.\n"
                  "Doesn't apply if after a brace open or other single-line C comments.");
   unc_add_option("nl_before_cpp_comment", UO_nl_before_cpp_comment, AT_NUM,
                  "The minimum number of newlines before a CPP comment.\n"
                  "Doesn't apply if after a brace open or other CPP comments.");
   unc_add_option("nl_after_multiline_comment", UO_nl_after_multiline_comment, AT_BOOL,
                  "Whether to force a newline after a mulit-line comment.");

   unc_add_option("nl_before_access_spec", UO_nl_before_access_spec, AT_NUM,
                  "The number of newlines before a 'private:', 'public:', 'protected:', 'signals:', or 'slots:' label.\n"
                  "Will not change the newline count if after a brace open.\n"
                  "0 = No change.");
   unc_add_option("nl_after_access_spec", UO_nl_after_access_spec, AT_NUM,
                  "The number of newlines after a 'private:', 'public:', 'protected:', 'signals:', or 'slots:' label.\n"
                  "0 = No change.");

   unc_add_option("nl_comment_func_def", UO_nl_comment_func_def, AT_NUM,
                  "The number of newlines between a function def and the function comment.\n"
                  "0 = No change.");

   unc_add_option("nl_after_try_catch_finally", UO_nl_after_try_catch_finally, AT_NUM,
                  "The number of newlines after a try-catch-finally block that isn't followed by a brace close.\n"
                  "0 = No change.");
   unc_add_option("nl_around_cs_property", UO_nl_around_cs_property, AT_NUM,
                  "The number of newlines before and after a property, indexer or event decl.\n"
                  "0 = No change.");
   unc_add_option("nl_between_get_set", UO_nl_between_get_set, AT_NUM,
                  "The number of newlines between the get/set/add/remove handlers in C#.\n"
                  "0 = No change.");

   unc_add_option("eat_blanks_after_open_brace", UO_eat_blanks_after_open_brace, AT_BOOL,
                  "Whether to remove blank lines after '{'");
   unc_add_option("eat_blanks_before_close_brace", UO_eat_blanks_before_close_brace, AT_BOOL,
                  "Whether to remove blank lines before '}'");

   unc_begin_group(UG_position, "Positioning options");
   unc_add_option("pos_arith", UO_pos_arith, AT_POS,
                  "The position of arithmetic operators in wrapped expressions");
   unc_add_option("pos_assign", UO_pos_assign, AT_POS,
                  "The position of assignment in wrapped expressions");
   unc_add_option("pos_bool", UO_pos_bool, AT_POS,
                  "The position of boolean operators in wrapped expressions");
   unc_add_option("pos_compare", UO_pos_compare, AT_POS,
                  "The position of comparison operators in wrapped expressions");
   unc_add_option("pos_conditional", UO_pos_conditional, AT_POS,
                  "The position of conditional (b ? t : f) operators in wrapped expressions");
   unc_add_option("pos_comma", UO_pos_comma, AT_POS,
                  "The position of the comma in wrapped expressions");
   unc_add_option("pos_class_comma", UO_pos_class_comma, AT_POS,
                  "The position of the comma in the constructor initialization list");
   unc_add_option("pos_class_colon", UO_pos_class_colon, AT_POS,
                  "The position of colons between constructor and member initialization");

   unc_begin_group(UG_linesplit, "Line Splitting options");
   unc_add_option("code_width", UO_code_width, AT_NUM,
                  "Try to limit code width to N number of columns", "", 16, 256);
   unc_add_option("ls_for_split_full", UO_ls_for_split_full, AT_BOOL,
                  "Whether to fully split long 'for' statements at semi-colons");
   unc_add_option("ls_func_split_full", UO_ls_func_split_full, AT_BOOL,
                  "Whether to fully split long function protos/calls at commas");

   unc_begin_group(UG_align, "Code alignment (not left column spaces/tabs)");
   unc_add_option("align_keep_tabs", UO_align_keep_tabs, AT_BOOL,
                  "Whether to keep non-indenting tabs");
   unc_add_option("align_with_tabs", UO_align_with_tabs, AT_BOOL,
                  "Whether to use tabs for aligning");
   unc_add_option("align_on_tabstop", UO_align_on_tabstop, AT_BOOL,
                  "Whether to bump out to the next tab when aligning");
   unc_add_option("align_number_left", UO_align_number_left, AT_BOOL,
                  "Whether to left-align numbers");
   unc_add_option("align_func_params", UO_align_func_params, AT_BOOL,
                  "Align variable definitions in prototypes and functions");
   unc_add_option("align_same_func_call_params", UO_align_same_func_call_params, AT_BOOL,
                  "Align parameters in single-line functions that have the same name.\n"
                  "The function names must already be aligned with each other.");
   unc_add_option("align_var_def_span", UO_align_var_def_span, AT_NUM,
                  "The span for aligning variable definitions (0=don't align)", "", 0, 5000);
   unc_add_option("align_var_def_star_style", UO_align_var_def_star_style, AT_NUM,
                  "How to align the star in variable definitions.\n"
                  " 0=Part of the type     'void *   foo;'\n"
                  " 1=Part of the variable 'void     *foo;'\n"
                  " 2=Dangling             'void    *foo;'", "", 0, 2);
   unc_add_option("align_var_def_amp_style", UO_align_var_def_amp_style, AT_NUM,
                  "How to align the '&' in variable definitions.\n"
                  " 0=Part of the type\n"
                  " 1=Part of the variable\n"
                  " 2=Dangling", "", 0, 2);
   unc_add_option("align_var_def_thresh", UO_align_var_def_thresh, AT_NUM,
                  "The threshold for aligning variable definitions (0=no limit)", "", 0, 5000);
   unc_add_option("align_var_def_gap", UO_align_var_def_gap, AT_NUM,
                  "The gap for aligning variable definitions");
   unc_add_option("align_var_def_colon", UO_align_var_def_colon, AT_BOOL,
                  "Whether to align the colon in struct bit fields");
   unc_add_option("align_var_def_attribute", UO_align_var_def_attribute, AT_BOOL,
                  "Whether to align any attribute after the variable name");
   unc_add_option("align_var_def_inline", UO_align_var_def_inline, AT_BOOL,
                  "Whether to align inline struct/enum/union variable definitions");
   unc_add_option("align_assign_span", UO_align_assign_span, AT_NUM,
                  "The span for aligning on '=' in assignments (0=don't align)", "", 0, 5000);
   unc_add_option("align_assign_thresh", UO_align_assign_thresh, AT_NUM,
                  "The threshold for aligning on '=' in assignments (0=no limit)", "", 0, 5000);
   unc_add_option("align_enum_equ_span", UO_align_enum_equ_span, AT_NUM,
                  "The span for aligning on '=' in enums (0=don't align)", "", 0, 5000);
   unc_add_option("align_enum_equ_thresh", UO_align_enum_equ_thresh, AT_NUM,
                  "The threshold for aligning on '=' in enums (0=no limit)", "", 0, 5000);
   unc_add_option("align_var_struct_span", UO_align_var_struct_span, AT_NUM,
                  "The span for aligning struct/union (0=don't align)", "", 0, 5000);
   unc_add_option("align_var_struct_thresh", UO_align_var_struct_thresh, AT_NUM,
                  "The threshold for aligning struct/union member definitions (0=no limit)", "", 0, 5000);
   unc_add_option("align_var_struct_gap", UO_align_var_struct_gap, AT_NUM,
                  "The gap for aligning struct/union member definitions");
   unc_add_option("align_struct_init_span", UO_align_struct_init_span, AT_NUM,
                  "The span for aligning struct initializer values (0=don't align)", "", 0, 5000);
   unc_add_option("align_typedef_gap", UO_align_typedef_gap, AT_NUM,
                  "The minimum space between the type and the synonym of a typedef");
   unc_add_option("align_typedef_span", UO_align_typedef_span, AT_NUM,
                  "The span for aligning single-line typedefs (0=don't align)");
   unc_add_option("align_typedef_func", UO_align_typedef_func, AT_NUM,
                  "How to align typedef'd functions with other typedefs\n"
                  "0: Don't mix them at all\n"
                  "1: align the open paren with the types\n"
                  "2: align the function type name with the other type names");
   unc_add_option("align_typedef_star_style", UO_align_typedef_star_style, AT_NUM,
                  "Controls the positioning of the '*' in typedefs. Just try it.\n"
                  "0: Align on typedef type, ignore '*'\n"
                  "1: The '*' is part of type name: typedef int  *pint;\n"
                  "2: The '*' is part of the type, but dangling: typedef int *pint;", "", 0, 2);
   unc_add_option("align_typedef_amp_style", UO_align_typedef_amp_style, AT_NUM,
                  "Controls the positioning of the '&' in typedefs. Just try it.\n"
                  "0: Align on typedef type, ignore '&'\n"
                  "1: The '&' is part of type name: typedef int  &pint;\n"
                  "2: The '&' is part of the type, but dangling: typedef int &pint;", "", 0, 2);

   unc_add_option("align_right_cmt_span", UO_align_right_cmt_span, AT_NUM,
                  "The span for aligning comments that end lines (0=don't align)", "", 0, 5000);
   unc_add_option("align_right_cmt_mix", UO_align_right_cmt_mix, AT_BOOL,
                  "If aligning comments, mix with comments after '}' and #endif with less than 3 spaces before the comment");
   unc_add_option("align_right_cmt_gap", UO_align_right_cmt_gap, AT_NUM,
                  "If a trailing comment is more than this number of columns away from the text it follows,\n"
                  "it will qualify for being aligned.");
   unc_add_option("align_right_cmt_at_col", UO_align_right_cmt_at_col, AT_NUM,
                  "Align trailing comment at or beyond column N; 'pulls in' comments as a bonus side effect (0=ignore)", "", 0, 200);
   unc_add_option("align_func_proto_span", UO_align_func_proto_span, AT_NUM,
                  "The span for aligning function prototypes (0=don't align)", "", 0, 5000);
   unc_add_option("align_func_proto_gap", UO_align_func_proto_gap, AT_NUM,
                  "Minimum gap between the return type and the function name.");
   unc_add_option("align_on_operator", UO_align_on_operator, AT_BOOL,
                  "Align function protos on the 'operator' keyword instead of what follows");
   unc_add_option("align_mix_var_proto", UO_align_mix_var_proto, AT_BOOL,
                  "Whether to mix aligning prototype and variable declarations.\n"
                  "If true, align_var_def_XXX options are used instead of align_func_proto_XXX options.");
   unc_add_option("align_single_line_func", UO_align_single_line_func, AT_BOOL,
                  "Align single-line functions with function prototypes, uses align_func_proto_span");
   unc_add_option("align_single_line_brace", UO_align_single_line_brace, AT_BOOL,
                  "Aligning the open brace of single-line functions.\n"
                  "Requires align_single_line_func=true, uses align_func_proto_span");
   unc_add_option("align_single_line_brace_gap", UO_align_single_line_brace_gap, AT_NUM,
                  "Gap for align_single_line_brace.\n");
   unc_add_option("align_oc_msg_spec_span", UO_align_oc_msg_spec_span, AT_NUM,
                  "The span for aligning ObjC msg spec (0=don't align)", "", 0, 5000);
   unc_add_option("align_nl_cont", UO_align_nl_cont, AT_BOOL,
                  "Whether to align macros wrapped with a backslash and a newline.\n"
                  "This will not work right if the macro contains a multi-line comment.");
   unc_add_option("align_pp_define_gap", UO_align_pp_define_gap, AT_NUM,
                  "The minimum space between label and value of a preprocessor define");
   unc_add_option("align_pp_define_span", UO_align_pp_define_span, AT_NUM,
                  "The span for aligning on '#define' bodies (0=don't align)", "", 0, 5000);
   unc_add_option("align_left_shift", UO_align_left_shift, AT_BOOL,
                  "Align lines that start with '<<' with previous '<<'. Default=true");
<<<<<<< HEAD
   
=======

>>>>>>> 011a6507
   unc_add_option("align_oc_msg_colon_span", UO_align_oc_msg_colon_span, AT_NUM,
                  "Span for aligning parameters in an Obj-C message call on the ':' (0=don't align)", 0, 5000);

   unc_begin_group(UG_comment, "Comment modifications");
   unc_add_option("cmt_width", UO_cmt_width, AT_NUM,
                  "Try to wrap comments at cmt_width columns", "", 16, 256);
   unc_add_option("cmt_reflow_mode", UO_cmt_reflow_mode, AT_NUM,
                  "Set the comment reflow mode (default: 0)\n"
                  "0: no reflowing (apart from the line wrapping due to cmt_width)\n"
                  "1: no touching at all\n"
                  "2: full reflow\n", "", 0, 2);
   unc_add_option("cmt_indent_multi", UO_cmt_indent_multi, AT_BOOL,
                  "If false, disable all multi-line comment changes, including cmt_width and leading chars.\n"
                  "Default is true.");
   unc_add_option("cmt_c_group", UO_cmt_c_group, AT_BOOL,
                  "Whether to group c-comments that look like they are in a block");
   unc_add_option("cmt_c_nl_start", UO_cmt_c_nl_start, AT_BOOL,
                  "Whether to put an empty '/*' on the first line of the combined c-comment");
   unc_add_option("cmt_c_nl_end", UO_cmt_c_nl_end, AT_BOOL,
                  "Whether to put a newline before the closing '*/' of the combined c-comment");
   unc_add_option("cmt_cpp_group", UO_cmt_cpp_group, AT_BOOL,
                  "Whether to group cpp-comments that look like they are in a block");
   unc_add_option("cmt_cpp_nl_start", UO_cmt_cpp_nl_start, AT_BOOL,
                  "Whether to put an empty '/*' on the first line of the combined cpp-comment");
   unc_add_option("cmt_cpp_nl_end", UO_cmt_cpp_nl_end, AT_BOOL,
                  "Whether to put a newline before the closing '*/' of the combined cpp-comment");
   unc_add_option("cmt_cpp_to_c", UO_cmt_cpp_to_c, AT_BOOL,
                  "Whether to change cpp-comments into c-comments");
   unc_add_option("cmt_star_cont", UO_cmt_star_cont, AT_BOOL,
                  "Whether to put a star on subsequent comment lines");
   unc_add_option("cmt_sp_before_star_cont", UO_cmt_sp_before_star_cont, AT_NUM,
                  "The number of spaces to insert at the start of subsequent comment lines");
   unc_add_option("cmt_sp_after_star_cont", UO_cmt_sp_after_star_cont, AT_NUM,
                  "The number of spaces to insert after the star on subsequent comment lines");

   unc_add_option("cmt_multi_check_last", UO_cmt_multi_check_last, AT_BOOL,
                  "For multi-line comments with a '*' lead, remove leading spaces if the first and last lines of\n"
                  "the comment are the same length. Default=True");

   unc_add_option("cmt_insert_file_header", UO_cmt_insert_file_header, AT_STRING,
                  "The filename that contains text to insert at the head of a file if the file doesn't start with a C/C++ comment.\n"
                  "Will substitute $(filename) with the current file's name.");
   unc_add_option("cmt_insert_file_footer", UO_cmt_insert_file_footer, AT_STRING,
                  "The filename that contains text to insert at the end of a file if the file doesn't end with a C/C++ comment.\n"
                  "Will substitute $(filename) with the current file's name.");
   unc_add_option("cmt_insert_func_header", UO_cmt_insert_func_header, AT_STRING,
                  "The filename that contains text to insert before a function implementation if the function isn't preceded with a C/C++ comment.\n"
                  "Will substitute $(function) with the function name and $(javaparam) with the javadoc @param and @return stuff.\n"
                  "Will also substitute $(fclass) with the class name: void CFoo::Bar() { ... }");
   unc_add_option("cmt_insert_class_header", UO_cmt_insert_class_header, AT_STRING,
                  "The filename that contains text to insert before a class if the class isn't preceded with a C/C++ comment.\n"
                  "Will substitute $(class) with the class name.");
   unc_add_option("cmt_insert_before_preproc", UO_cmt_insert_before_preproc, AT_BOOL,
                  "If a preprocessor is encountered when stepping backwards from a function name, then\n"
                  "this option decides whether the comment should be inserted.\n"
                  "Affects cmt_insert_func_header and cmt_insert_class_header.");

   unc_begin_group(UG_codemodify, "Code modifying options (non-whitespace)");
   unc_add_option("mod_full_brace_do", UO_mod_full_brace_do, AT_IARF,
                  "Add or remove braces on single-line 'do' statement");
   unc_add_option("mod_full_brace_for", UO_mod_full_brace_for, AT_IARF,
                  "Add or remove braces on single-line 'for' statement");
   unc_add_option("mod_full_brace_function", UO_mod_full_brace_function, AT_IARF,
                  "Add or remove braces on single-line function definitions. (Pawn)");
   unc_add_option("mod_full_brace_if", UO_mod_full_brace_if, AT_IARF,
                  "Add or remove braces on single-line 'if' statement. Will not remove the braces if they contain an 'else'.");
   unc_add_option("mod_full_brace_if_chain", UO_mod_full_brace_if_chain, AT_BOOL,
                  "Make all if/elseif/else statements in a chain be braced or not. Overrides mod_full_brace_if.\n"
                  "If any must be braced, they are all braced.  If all can be unbraced, then the braces are removed.");
   unc_add_option("mod_full_brace_nl", UO_mod_full_brace_nl, AT_NUM,
                  "Don't remove braces around statements that span N newlines", "", 0, 5000);
   unc_add_option("mod_full_brace_while", UO_mod_full_brace_while, AT_IARF,
                  "Add or remove braces on single-line 'while' statement");
   unc_add_option("mod_paren_on_return", UO_mod_paren_on_return, AT_IARF,
                  "Add or remove unnecessary paren on 'return' statement");
   unc_add_option("mod_pawn_semicolon", UO_mod_pawn_semicolon, AT_BOOL,
                  "Whether to change optional semicolons to real semicolons");
   unc_add_option("mod_full_paren_if_bool", UO_mod_full_paren_if_bool, AT_BOOL,
                  "Add parens on 'while' and 'if' statement around bools");
   unc_add_option("mod_remove_extra_semicolon", UO_mod_remove_extra_semicolon, AT_BOOL,
                  "Whether to remove superfluous semicolons");
   unc_add_option("mod_add_long_function_closebrace_comment", UO_mod_add_long_function_closebrace_comment, AT_NUM,
                  "If a function body exceeds the specified number of newlines and doesn't have a comment after\n"
                  "the close brace, a comment will be added.");
   unc_add_option("mod_add_long_switch_closebrace_comment", UO_mod_add_long_switch_closebrace_comment, AT_NUM,
                  "If a switch body exceeds the specified number of newlines and doesn't have a comment after\n"
                  "the close brace, a comment will be added.");
   unc_add_option("mod_add_long_ifdef_endif_comment", UO_mod_add_long_ifdef_endif_comment, AT_NUM,
                  "If an #ifdef body exceeds the specified number of newlines and doesn't have a comment after\n"
                  "the #else, a comment will be added.");
   unc_add_option("mod_add_long_ifdef_else_comment", UO_mod_add_long_ifdef_else_comment, AT_NUM,
                  "If an #ifdef or #else body exceeds the specified number of newlines and doesn't have a comment after\n"
                  "the #endif, a comment will be added.");
   unc_add_option("mod_sort_import", UO_mod_sort_import, AT_BOOL,
                  "If TRUE, will sort consecutive single-line 'import' statements [Java, D]");
   unc_add_option("mod_sort_using", UO_mod_sort_using, AT_BOOL,
                  "If TRUE, will sort consecutive single-line 'using' statements [C#]");
   unc_add_option("mod_sort_include", UO_mod_sort_include, AT_BOOL,
                  "If TRUE, will sort consecutive single-line '#include' statements [C/C++] and '#import' statements [Obj-C]\n"
                  "This is generally a bad idea, as it may break your code.");
   unc_add_option("mod_move_case_break", UO_mod_move_case_break, AT_BOOL,
                  "If TRUE, it will move a 'break' that appears after a fully braced 'case' before the close brace.");
   unc_add_option("mod_case_brace", UO_mod_case_brace, AT_IARF,
                  "Will add or remove the braces around a fully braced case statement.\n"
                  "Will only remove the braces if there are no variable declarations in the block.");
   unc_add_option("mod_remove_empty_return", UO_mod_remove_empty_return, AT_BOOL,
                  "If TRUE, it will remove a void 'return;' that appears as the last statement in a function.");

   unc_begin_group(UG_preprocessor, "Preprocessor options");
   unc_add_option("pp_indent", UO_pp_indent, AT_IARF,
                  "Control indent of preprocessors inside #if blocks at brace level 0");
   unc_add_option("pp_indent_at_level", UO_pp_indent_at_level, AT_BOOL,
                  "Whether to indent #if/#else/#endif at the brace level (true) or from column 1 (false)");
   unc_add_option("pp_indent_count", UO_pp_indent_count, AT_NUM,
                  "If pp_indent_at_level=false, specifies the number of columns to indent per level. Default=1.");
   unc_add_option("pp_space", UO_pp_space, AT_IARF,
                  "Add or remove space after # based on pp_level of #if blocks");
   unc_add_option("pp_space_count", UO_pp_space_count, AT_NUM,
                  "Sets the number of spaces added with pp_space");
   unc_add_option("pp_indent_region", UO_pp_indent_region, AT_NUM,
                  "The indent for #region and #endregion in C# and '#pragma region' in C/C++");
   unc_add_option("pp_region_indent_code", UO_pp_region_indent_code, AT_BOOL,
                  "Whether to indent the code between #region and #endregion");
   unc_add_option("pp_indent_if", UO_pp_indent_if, AT_NUM,
                  "If pp_indent_at_level=true, sets the indent for #if, #else, and #endif when not at file-level");
   unc_add_option("pp_if_indent_code", UO_pp_if_indent_code, AT_BOOL,
                  "Control whether to indent the code between #if, #else and #endif when not at file-level");
   unc_add_option("pp_define_at_level", UO_pp_define_at_level, AT_BOOL,
                  "Whether to indent '#define' at the brace level (true) or from column 1 (false)");
}


const group_map_value *get_group_name(int ug)
{
   for (group_map_it it = group_map.begin();
        it != group_map.end();
        it++)
   {
      if (it->second.id == ug)
      {
         return(&it->second);
      }
   }
   return(NULL);
}


const option_map_value *get_option_name(int uo)
{
   for (option_name_map_it it = option_name_map.begin();
        it != option_name_map.end();
        it++)
   {
      if (it->second.id == uo)
      {
         return(&it->second);
      }
   }
   return(NULL);
}


/**
 * Convert the value string to the correct type in dest.
 */
static void convert_value(const option_map_value *entry, const char *val, op_val_t *dest)
{
   const option_map_value *tmp;
   bool btrue;
   int  mult;

   if (entry->type == AT_LINE)
   {
      if (strcasecmp(val, "CRLF") == 0)
      {
         dest->le = LE_CRLF;
         return;
      }
      if (strcasecmp(val, "LF") == 0)
      {
         dest->le = LE_LF;
         return;
      }
      if (strcasecmp(val, "CR") == 0)
      {
         dest->le = LE_CR;
         return;
      }
      if (strcasecmp(val, "AUTO") != 0)
      {
         LOG_FMT(LWARN, "%s:%d Expected AUTO, LF, CRLF, or CR for %s, got %s\n",
                 cpd.filename, cpd.line_number, entry->name, val);
         cpd.error_count++;
      }
      dest->le = LE_AUTO;
      return;
   }

   if (entry->type == AT_POS)
   {
      if ((strcasecmp(val, "LEAD") == 0) ||
          (strcasecmp(val, "START") == 0))
      {
         dest->tp = TP_LEAD;
         return;
      }
      if ((strcasecmp(val, "TRAIL") == 0) ||
          (strcasecmp(val, "END") == 0))
      {
         dest->tp = TP_TRAIL;
         return;
      }
      if (strcasecmp(val, "IGNORE") != 0)
      {
         LOG_FMT(LWARN, "%s:%d Expected IGNORE, LEAD/START, or TRAIL/END for %s, got %s\n",
                 cpd.filename, cpd.line_number, entry->name, val);
         cpd.error_count++;
      }
      dest->tp = TP_IGNORE;
      return;
   }

   if (entry->type == AT_NUM)
   {
      if (unc_isdigit(*val) ||
          (unc_isdigit(val[1]) && ((*val == '-') || (*val == '+'))))
      {
         dest->n = strtol(val, NULL, 0);
         return;
      }
      else
      {
         /* Try to see if it is a variable */
         mult = 1;
         if (*val == '-')
         {
            mult = -1;
            val++;
         }

         if (((tmp = unc_find_option(val)) != NULL) && (tmp->type == entry->type))
         {
            dest->n = cpd.settings[tmp->id].n * mult;
            return;
         }
      }
      LOG_FMT(LWARN, "%s:%d Expected a number for %s, got %s\n",
              cpd.filename, cpd.line_number, entry->name, val);
      cpd.error_count++;
      dest->n = 0;
      return;
   }

   if (entry->type == AT_BOOL)
   {
      if ((strcasecmp(val, "true") == 0) ||
          (strcasecmp(val, "t") == 0) ||
          (strcmp(val, "1") == 0))
      {
         dest->b = true;
         return;
      }

      if ((strcasecmp(val, "false") == 0) ||
          (strcasecmp(val, "f") == 0) ||
          (strcmp(val, "0") == 0))
      {
         dest->b = false;
         return;
      }

      btrue = true;
      if ((*val == '-') || (*val == '~'))
      {
         btrue = false;
         val++;
      }

      if (((tmp = unc_find_option(val)) != NULL) && (tmp->type == entry->type))
      {
         dest->b = cpd.settings[tmp->id].b ? btrue : !btrue;
         return;
      }
      LOG_FMT(LWARN, "%s:%d Expected 'True' or 'False' for %s, got %s\n",
              cpd.filename, cpd.line_number, entry->name, val);
      cpd.error_count++;
      dest->b = false;
      return;
   }

   if (entry->type == AT_STRING)
   {
      dest->str = strdup(val);
      return;
   }

   /* Must be AT_IARF */

   if ((strcasecmp(val, "add") == 0) || (strcasecmp(val, "a") == 0))
   {
      dest->a = AV_ADD;
      return;
   }
   if ((strcasecmp(val, "remove") == 0) || (strcasecmp(val, "r") == 0))
   {
      dest->a = AV_REMOVE;
      return;
   }
   if ((strcasecmp(val, "force") == 0) || (strcasecmp(val, "f") == 0))
   {
      dest->a = AV_FORCE;
      return;
   }
   if ((strcasecmp(val, "ignore") == 0) || (strcasecmp(val, "i") == 0))
   {
      dest->a = AV_IGNORE;
      return;
   }
   if (((tmp = unc_find_option(val)) != NULL) && (tmp->type == entry->type))
   {
      dest->a = cpd.settings[tmp->id].a;
      return;
   }
   LOG_FMT(LWARN, "%s:%d Expected 'Add', 'Remove', 'Force', or 'Ignore' for %s, got %s\n",
           cpd.filename, cpd.line_number, entry->name, val);
   cpd.error_count++;
   dest->a = AV_IGNORE;
}


int set_option_value(const char *name, const char *value)
{
   const option_map_value *entry;

   if ((entry = unc_find_option(name)) != NULL)
   {
      convert_value(entry, value, &cpd.settings[entry->id]);
      return(entry->id);
   }
   return(-1);
}


int load_option_file(const char *filename)
{
   FILE *pfile;
   char buffer[256];
   char *ptr;
   int  id;
   char *args[32];
   int  argc;
   int  idx;

   cpd.line_number = 0;

   pfile = fopen(filename, "r");
   if (pfile == NULL)
   {
      LOG_FMT(LERR, "%s: fopen(%s) failed: %s (%d)\n",
              __func__, filename, strerror(errno), errno);
      cpd.error_count++;
      return(-1);
   }

   /* Read in the file line by line */
   while (fgets(buffer, sizeof(buffer), pfile) != NULL)
   {
      cpd.line_number++;

      /* Chop off trailing comments */
      if ((ptr = strchr(buffer, '#')) != NULL)
      {
         *ptr = 0;
      }

      /* Blow away the '=' to make things simple */
      if ((ptr = strchr(buffer, '=')) != NULL)
      {
         *ptr = ' ';
      }

      /* Blow away all commas */
      ptr = buffer;
      while ((ptr = strchr(ptr, ',')) != NULL)
      {
         *ptr = ' ';
      }

      /* Split the line */
      argc = Args::SplitLine(buffer, args, ARRAY_SIZE(args) - 1);
      if (argc < 2)
      {
         if (argc > 0)
         {
            LOG_FMT(LWARN, "%s:%d Wrong number of arguments: %s...\n",
                    filename, cpd.line_number, buffer);
            cpd.error_count++;
         }
         continue;
      }
      args[argc] = NULL;

      if (strcasecmp(args[0], "type") == 0)
      {
         for (idx = 1; idx < argc; idx++)
         {
            add_keyword(args[idx], CT_TYPE, LANG_ALL);
         }
      }
      else if (strcasecmp(args[0], "define") == 0)
      {
         add_define(args[1], args[2]);
      }
      else if (strcasecmp(args[0], "macro-open") == 0)
      {
         add_keyword(args[1], CT_MACRO_OPEN, LANG_ALL);
      }
      else if (strcasecmp(args[0], "macro-close") == 0)
      {
         add_keyword(args[1], CT_MACRO_CLOSE, LANG_ALL);
      }
      else if (strcasecmp(args[0], "macro-else") == 0)
      {
         add_keyword(args[1], CT_MACRO_ELSE, LANG_ALL);
      }
      else if (strcasecmp(args[0], "set") == 0)
      {
         if (argc < 3)
         {
            LOG_FMT(LWARN, "%s:%d 'set' requires at least three arguments\n",
                    filename, cpd.line_number);
         }
         else
         {
            c_token_t id = find_token_name(args[1]);
            if (id != CT_NONE)
            {
               LOG_FMT(LNOTE, "%s:%d set '%s':", filename, cpd.line_number, args[1]);
               for (idx = 2; idx < argc; idx++)
               {
                  LOG_FMT(LNOTE, " '%s'", args[idx]);
                  add_keyword(args[idx], id, LANG_ALL);
               }
               LOG_FMT(LNOTE, "\n");
            }
            else
            {
               LOG_FMT(LWARN, "%s:%d unknown type '%s':", filename, cpd.line_number, args[1]);
            }
         }
      }
      else
      {
         /* must be a regular option = value */
         if ((id = set_option_value(args[0], args[1])) < 0)
         {
            LOG_FMT(LWARN, "%s:%d Unknown symbol '%s'\n",
                    filename, cpd.line_number, args[0]);
            cpd.error_count++;
         }
      }
   }

   fclose(pfile);
   return(0);
}


int save_option_file(FILE *pfile, bool withDoc)
{
   std::string val_string;
   const char  *val_str;
   int         val_len;
   int         name_len;
   int         idx;

   fprintf(pfile, "# Uncrustify %s\n", UNCRUSTIFY_VERSION);

   /* Print the options by group */
   for (group_map_it jt = group_map.begin(); jt != group_map.end(); jt++)
   {
      if (withDoc)
      {
         fputs("\n#\n", pfile);
         fprintf(pfile, "# %s\n", jt->second.short_desc);
         fputs("#\n\n", pfile);
      }

      bool first = true;

      for (option_list_it it = jt->second.options.begin(); it != jt->second.options.end(); it++)
      {
         const option_map_value *option = get_option_name(*it);

         if (withDoc && (option->short_desc != NULL) && (*option->short_desc != 0))
         {
            fprintf(pfile, "%s# ", first ? "" : "\n");
            for (idx = 0; option->short_desc[idx] != 0; idx++)
            {
               fputc(option->short_desc[idx], pfile);
               if ((option->short_desc[idx] == '\n') &&
                   (option->short_desc[idx + 1] != 0))
               {
                  fputs("# ", pfile);
               }
            }
            if (option->short_desc[idx - 1] != '\n')
            {
               fputc('\n', pfile);
            }
         }
         first      = false;
         val_string = op_val_to_string(option->type, cpd.settings[option->id]);
         val_str    = val_string.c_str();
         val_len    = strlen(val_str);
         name_len   = strlen(option->name);

         fprintf(pfile, "%s %*.s= ",
                 option->name, cpd.max_option_name_len - name_len, " ");
         if (option->type == AT_STRING)
         {
            fprintf(pfile, "\"%s\"", val_str);
         }
         else
         {
            fprintf(pfile, "%s", val_str);
         }
         if (withDoc)
         {
            fprintf(pfile, "%*.s # %s",
                    8 - val_len, " ",
                    argtype_to_string(option->type).c_str());
         }
         fputs("\n", pfile);
      }
   }

   if (withDoc)
   {
      fprintf(pfile,
              "\n"
              "# You can force a token to be a type with the 'type' option.\n"
              "# Example:\n"
              "# type myfoo1 myfoo2\n"
              "#\n"
              "# You can create custom macro-based indentation using macro-open,\n"
              "# macro-else and macro-close.\n"
              "# Example:\n"
              "# macro-open  BEGIN_TEMPLATE_MESSAGE_MAP\n"
              "# macro-open  BEGIN_MESSAGE_MAP\n"
              "# macro-close END_MESSAGE_MAP\n"
              "#\n"
              "# You can assign any keyword to any type with the set option.\n"
              "# set func_call_user _ N_\n"
              "#\n"
              "# The full syntax description of all custom definition config entries\n"
              "# is shown below:\n"
              "#\n"
              "# define custom tokens as:\n"
              "# - embed whitespace in token using '\' escape character, or\n"
              "#   put token in quotes\n"
              "# - these: ' \" and ` are recognized as quote delimiters\n"
              "#\n"
              "# type token1 token2 token3 ...\n"
              "#             ^ optionally specify multiple tokens on a single line\n"
              "# define def_token output_token\n"
              "#                  ^ output_token is optional, then NULL is assumed\n"
              "# macro-open token\n"
              "# macro-close token\n"
              "# macro-else token\n"
              "# set id token1 token2 ...\n"
              "#               ^ optionally specify multiple tokens on a single line\n"
              "#     ^ id is one of the names in token_enum.h sans the CT_ prefix,\n"
              "#       e.g. PP_PRAGMA\n"
              "#\n"
              "# all tokens are separated by any mix of ',' commas, '=' equal signs\n"
              "# and whitespace (space, tab)\n"
              "#\n"
              );
   }

   /* Print custom keywords */
   const chunk_tag_t *ct;
   idx = 0;
   while ((ct = get_custom_keyword_idx(idx)) != NULL)
   {
      if (ct->type == CT_TYPE)
      {
         fprintf(pfile, "type %*.s%s\n",
                 cpd.max_option_name_len - 4, " ", ct->tag);
      }
      else if (ct->type == CT_MACRO_OPEN)
      {
         fprintf(pfile, "macro-open %*.s%s\n",
                 cpd.max_option_name_len - 11, " ", ct->tag);
      }
      else if (ct->type == CT_MACRO_CLOSE)
      {
         fprintf(pfile, "macro-close %*.s%s\n",
                 cpd.max_option_name_len - 12, " ", ct->tag);
      }
      else if (ct->type == CT_MACRO_ELSE)
      {
         fprintf(pfile, "macro-else %*.s%s\n",
                 cpd.max_option_name_len - 11, " ", ct->tag);
      }
      else
      {
         const char *tn = get_token_name(ct->type);

         fprintf(pfile, "set %s %*.s%s\n", tn,
                 int(cpd.max_option_name_len - (4 + strlen(tn))), " ", ct->tag);
      }
   }

   /* Print custom defines */
   const define_tag_t *dt;
   idx = 0;
   while ((dt = get_define_idx(idx)) != NULL)
   {
      fprintf(pfile, "define %*.s%s \"%s\"\n",
              cpd.max_option_name_len - 6, " ", dt->tag, dt->value);
   }

   fclose(pfile);
   return(0);
}


void print_options(FILE *pfile, bool verbose)
{
   int        max_width = 0;
   int        cur_width;
   const char *text;

   const char *names[] =
   {
      "{ False, True }",
      "{ Ignore, Add, Remove, Force }",
      "Number",
      "{ Auto, LF, CR, CRLF }",
      "{ Ignore, Lead, Trail }",
      "String",
   };

   option_name_map_it it;

   /* Find the max width of the names */
   for (it = option_name_map.begin(); it != option_name_map.end(); it++)
   {
      cur_width = strlen(it->second.name);
      if (cur_width > max_width)
      {
         max_width = cur_width;
      }
   }
   max_width++;

   fprintf(pfile, "# Uncrustify %s\n", UNCRUSTIFY_VERSION);

   /* Print the all out */
   for (group_map_it jt = group_map.begin(); jt != group_map.end(); jt++)
   {
      fprintf(pfile, "#\n# %s\n#\n\n", jt->second.short_desc);

      for (option_list_it it = jt->second.options.begin(); it != jt->second.options.end(); it++)
      {
         const option_map_value *option = get_option_name(*it);
         cur_width = strlen(option->name);
         fprintf(pfile, "%s%*c%s\n",
                 option->name,
                 max_width - cur_width, ' ',
                 names[option->type]);

         text = option->short_desc;

         if (text != NULL)
         {
            fputs("  ", pfile);
            while (*text != 0)
            {
               fputc(*text, pfile);
               if (*text == '\n')
               {
                  fputs("  ", pfile);
               }
               text++;
            }
         }
         fputs("\n\n", pfile);
      }
   }
}


/**
 * Sets non-zero settings defaults
 *
 * TODO: select from various sets? - i.e., K&R, GNU, Linux, Ben
 */
void set_option_defaults(void)
{
   cpd.settings[UO_newlines].le            = LE_AUTO;
   cpd.settings[UO_input_tab_size].n       = 8;
   cpd.settings[UO_output_tab_size].n      = 8;
   cpd.settings[UO_indent_columns].n       = 8;
   cpd.settings[UO_indent_with_tabs].n     = 1;
   cpd.settings[UO_indent_label].n         = 1;
   cpd.settings[UO_indent_access_spec].n   = 1;
   cpd.settings[UO_sp_before_comma].a      = AV_REMOVE;
   cpd.settings[UO_string_escape_char].n   = '\\';
   cpd.settings[UO_sp_not].a               = AV_REMOVE;
   cpd.settings[UO_sp_inv].a               = AV_REMOVE;
   cpd.settings[UO_sp_addr].a              = AV_REMOVE;
   cpd.settings[UO_sp_deref].a             = AV_REMOVE;
   cpd.settings[UO_sp_member].a            = AV_REMOVE;
   cpd.settings[UO_sp_sign].a              = AV_REMOVE;
   cpd.settings[UO_sp_incdec].a            = AV_REMOVE;
   cpd.settings[UO_sp_after_type].a        = AV_FORCE;
   cpd.settings[UO_sp_before_nl_cont].a    = AV_ADD;
   cpd.settings[UO_sp_before_case_colon].a = AV_REMOVE;
   cpd.settings[UO_sp_before_semi].a       = AV_REMOVE;
   cpd.settings[UO_sp_after_semi].a        = AV_ADD;
   cpd.settings[UO_sp_after_semi_for].a    = AV_FORCE;
   cpd.settings[UO_cmt_indent_multi].b     = true;
   cpd.settings[UO_cmt_multi_check_last].b = true;
   cpd.settings[UO_pp_indent_count].n      = 1;
   cpd.settings[UO_align_left_shift].b     = true;
   cpd.settings[UO_indent_align_assign].b  = true;
   cpd.settings[UO_sp_pp_concat].a         = AV_ADD;
   cpd.settings[UO_sp_pp_stringify].a      = AV_ADD;
}


std::string argtype_to_string(argtype_e argtype)
{
   switch (argtype)
   {
   case AT_BOOL:
      return("false/true");

   case AT_IARF:
      return("ignore/add/remove/force");

   case AT_NUM:
      return("number");

   case AT_LINE:
      return("auto/lf/crlf/cr");

   case AT_POS:
      return("ignore/lead/trail");

   case AT_STRING:
      return("string");

   default:
      LOG_FMT(LWARN, "Unknown argtype '%d'\n", argtype);
      return("");
   }
}


std::string bool_to_string(bool val)
{
   if (val)
   {
      return("true");
   }
   else
   {
      return("false");
   }
}


std::string argval_to_string(argval_t argval)
{
   switch (argval)
   {
   case AV_IGNORE:
      return("ignore");

   case AV_ADD:
      return("add");

   case AV_REMOVE:
      return("remove");

   case AV_FORCE:
      return("force");

   default:
      LOG_FMT(LWARN, "Unknown argval '%d'\n", argval);
      return("");
   }
}


std::string number_to_string(int number)
{
   char buffer[12]; // 11 + 1

   sprintf(buffer, "%d", number);

   /*NOTE: this creates a std:string class from the char array.
    *      It isn't returning a pointer to stack memory.
    */
   return(buffer);
}


std::string lineends_to_string(lineends_e linends)
{
   switch (linends)
   {
   case LE_LF:
      return("lf");

   case LE_CRLF:
      return("crlf");

   case LE_CR:
      return("cr");

   case LE_AUTO:
      return("auto");

   default:
      LOG_FMT(LWARN, "Unknown lineends '%d'\n", linends);
      return("");
   }
}


std::string tokenpos_to_string(tokenpos_e tokenpos)
{
   switch (tokenpos)
   {
   case TP_IGNORE:
      return("ignore");

   case TP_LEAD:
      return("lead");

   case TP_TRAIL:
      return("trail");

   default:
      LOG_FMT(LWARN, "Unknown tokenpos '%d'\n", tokenpos);
      return("");
   }
}


std::string op_val_to_string(argtype_e argtype, op_val_t op_val)
{
   switch (argtype)
   {
   case AT_BOOL:
      return(bool_to_string(op_val.b));

   case AT_IARF:
      return(argval_to_string(op_val.a));

   case AT_NUM:
      return(number_to_string(op_val.n));

   case AT_LINE:
      return(lineends_to_string(op_val.le));

   case AT_POS:
      return(tokenpos_to_string(op_val.tp));

   case AT_STRING:
      return(op_val.str != NULL ? op_val.str : "");

   default:
      LOG_FMT(LWARN, "Unknown argtype '%d'\n", argtype);
      return("");
   }
}<|MERGE_RESOLUTION|>--- conflicted
+++ resolved
@@ -370,17 +370,10 @@
    unc_add_option("sp_after_oc_at_sel", UO_sp_after_oc_at_sel, AT_IARF,
                   "Add or remove space between '@selector' and '('\n"
                   "'@selector(msgName).' vs '@selector (msgName)'");
-<<<<<<< HEAD
-   unc_add_option("sp_before_oc_block_caret", UO_sp_before_oc_block_caret , AT_IARF, 
-                  "Add or remove space before a block pointer caret\n"
-                  "'^int (int arg){...}' vs. ' ^int (int arg){...}'");
-   unc_add_option("sp_after_oc_block_caret", UO_sp_after_oc_block_caret , AT_IARF, 
-=======
    unc_add_option("sp_before_oc_block_caret", UO_sp_before_oc_block_caret, AT_IARF,
                   "Add or remove space before a block pointer caret\n"
                   "'^int (int arg){...}' vs. ' ^int (int arg){...}'");
    unc_add_option("sp_after_oc_block_caret", UO_sp_after_oc_block_caret, AT_IARF,
->>>>>>> 011a6507
                   "Add or remove space after a block pointer caret\n"
                   "'^int (int arg){...}' vs. '^ int (int arg){...}'");
 
@@ -870,11 +863,7 @@
                   "The span for aligning on '#define' bodies (0=don't align)", "", 0, 5000);
    unc_add_option("align_left_shift", UO_align_left_shift, AT_BOOL,
                   "Align lines that start with '<<' with previous '<<'. Default=true");
-<<<<<<< HEAD
-   
-=======
-
->>>>>>> 011a6507
+
    unc_add_option("align_oc_msg_colon_span", UO_align_oc_msg_colon_span, AT_NUM,
                   "Span for aligning parameters in an Obj-C message call on the ':' (0=don't align)", 0, 5000);
 
