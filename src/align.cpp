--- conflicted
+++ resolved
@@ -1777,37 +1777,17 @@
       nas.Reset();
       nas.m_right_align = true;
 
-      cas.Start(span);
-
       level = pc->level;
-<<<<<<< HEAD
-      pc = chunk_get_next_ncnl(pc, CNAV_PREPROC);
-       
-      did_line = false;
-      has_colon = false;
-      lcnt = 0;
-=======
       pc    = chunk_get_next_ncnl(pc, CNAV_PREPROC);
 
       did_line  = false;
       has_colon = false;
       lcnt      = 0;
->>>>>>> 011a6507
 
       while ((pc != NULL) && (pc->level > level))
       {
          if (chunk_is_newline(pc))
          {
-<<<<<<< HEAD
-            if (!has_colon) 
-            {
-               ++lcnt;
-            }
-            has_colon = false;
-            did_line = false;
-         }
-         else if (!did_line && lcnt < span && (pc->type == CT_OC_COLON) )
-=======
             if (!has_colon)
             {
                ++lcnt;
@@ -1816,7 +1796,6 @@
             has_colon = !has_colon;
          }
          else if (!did_line && (lcnt - 1 < span) && (pc->type == CT_OC_COLON))
->>>>>>> 011a6507
          {
             has_colon = true;
             cas.Add(pc);
