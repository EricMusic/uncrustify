/**
 * @file align.cpp
 * Does all the aligning stuff.
 *
 * @author  Ben Gardner
 * @license GPL v2+
 */
#include "uncrustify_types.h"
#include "chunk_list.h"
#include "ChunkStack.h"
#include "align_stack.h"
#include "prototypes.h"
#include <cstdio>
#include <cstdlib>
#include <cstring>
#include <cerrno>
#include "unc_ctype.h"


static chunk_t *align_var_def_brace(chunk_t *pc, int span, int *nl_count);
chunk_t *align_trailing_comments(chunk_t *start);
static void align_init_brace(chunk_t *start);
static void align_func_params();
static void align_same_func_call_params();
static void align_func_proto(int span);
static void align_oc_msg_spec(int span);
static void align_typedefs(int span);
static void align_left_shift(void);
static void align_oc_msg_colon(int span);


/*
 *   Here are the items aligned:
 *
 *   - enum value assignments
 *     enum {
 *        cat  = 1,
 *        fred = 2,
 *     };
 *
 *   - struct/union variable & bit definitions
 *     struct foo {
 *        char cat;
 *        int  id       : 5;
 *        int  name_len : 6;
 *        int  heigth   : 12;
 *     };
 *
 *   - variable definitions & assignments in normal code
 *     const char *cat = "feline";
 *     int        id   = 4;
 *     a   = 5;
 *     bat = 14;
 *
 *   - simple array initializers
 *     int a[] = {
 *        1, 2, 3, 4, 5,
 *        6, 7, 8, 9, 10
 *     };
 *
 *   - c99 array initializers
 *     const char *name[] = {
 *        [FRED]  = "fred",
 *        [JOE]   = "joe",
 *        [PETER] = "peter",
 *     };
 *     struct foo b[] = {
 *        { .id = 1,   .name = "text 1" },
 *        { .id = 567, .name = "text 2" },
 *     };
 *     struct foo_t bars[] =
 *     {
 *        [0] = { .name = "bar",
 *                .age  = 21 },
 *        [1] = { .name = "barley",
 *                .age  = 55 },
 *     };
 *
 *   - compact array initializers
 *     struct foo b[] = {
 *        { 3, "dog" },      { 6, "spider" },
 *        { 8, "elephant" }, { 3, "cat" },
 *     };
 *
 *   - multiline array initializers (2nd line indented, not aligned)
 *     struct foo b[] = {
 *        { AD_NOT_ALLOWED, "Sorry, you failed to guess the password.",
 *          "Try again?", "Yes", "No" },
 *        { AD_SW_ERROR,    "A software error has occured.", "Bye!", NULL, NULL },
 *     };
 *
 *   - Trailing comments
 *
 *   - Back-slash newline groups
 *
 *   - Function prototypes
 *     int  foo();
 *     void bar();
 *
 *   - Preprocessors
 *     #define FOO_VAL        15
 *     #define MAX_TIMEOUT    60
 *     #define FOO(x)         ((x) * 65)
 *
 *   - typedefs
 *     typedef uint8_t     BYTE;
 *     typedef int32_t     INT32;
 *     typedef uint32_t    UINT32;
 */

/**
 * Aligns everything in the chunk stack to a particular column.
 * The stack is empty after this function.
 *
 * @param col           the column
 * @param align_single  align even if there is only one item on the stack
 */
static void align_stack(ChunkStack& cs, int col, bool align_single, log_sev_t sev)
{
   chunk_t *pc;

   if (cpd.settings[UO_align_on_tabstop].b)
   {
      int rem = (col - 1) % cpd.settings[UO_output_tab_size].n;
      if (rem != 0)
      {
         LOG_FMT(sev, "%s: col=%d rem=%d", __func__, col, rem);
         col += cpd.settings[UO_output_tab_size].n - rem;
      }
   }

   if ((cs.Len() > 1) || (align_single && (cs.Len() == 1)))
   {
      LOG_FMT(sev, "%s: max_col=%d\n", __func__, col);
      while ((pc = cs.Pop()) != NULL)
      {
         if (cpd.settings[UO_align_right_cmt_at_col].n == 0)
         {
            indent_to_column(pc, col);
         }
         else
         {
            align_to_column(pc, col);
         }
         pc->flags |= PCF_WAS_ALIGNED;

         if (pc->type == CT_NL_CONT)
         {
            LOG_FMT(sev, "%s: indented [NL_CONT] on line %d to %d\n",
                    __func__, pc->orig_line, pc->column);
         }
         else
         {
            LOG_FMT(sev, "%s: indented [%.*s] on line %d to %d\n",
                    __func__, pc->len, pc->str, pc->orig_line, pc->column);
         }
      }
   }
   cs.Reset();
}


/**
 * Adds an item to the align stack and adjust the nl_count and max_col.
 * Adjust max_col as needed
 *
 * @param pc         the item to add
 * @param max_col    pointer to the column variable
 * @param extra_pad  extra padding
 */
static void align_add(ChunkStack& cs, chunk_t *pc, int& max_col, int min_pad, bool squeeze)
{
   chunk_t *prev;
   int     min_col;

   prev = chunk_get_prev(pc);
   if ((prev == NULL) || chunk_is_newline(prev))
   {
      min_col = squeeze ? 1 : pc->column;
      LOG_FMT(LALADD, "%s: pc->col=%d max_col=%d min_pad=%d min_col=%d\n",
              __func__, pc->column, max_col, min_pad, min_col);
   }
   else
   {
      if (prev->type == CT_COMMENT_MULTI)
      {
         min_col = prev->orig_col_end + min_pad;
      }
      else
      {
         min_col = prev->column + prev->len + min_pad;
      }
      if (!squeeze)
      {
         if (min_col < pc->column)
         {
            min_col = pc->column;
         }
      }
      LOG_FMT(LALADD, "%s: pc->col=%d max_col=%d min_pad=%d min_col=%d multi:%s prev->col=%d prev->len=%d %s\n",
              __func__, pc->column, max_col, min_pad, min_col, (prev->type == CT_COMMENT_MULTI) ? "Y" : "N",
              (prev->type == CT_COMMENT_MULTI) ? prev->orig_col_end : prev->column, prev->len, get_token_name(prev->type));
   }

   if (cs.Empty())
   {
      max_col = 0;
   }

   cs.Push(pc);
   if (min_col > max_col)
   {
      max_col = min_col;
   }
}


void quick_align_again(void)
{
   chunk_t    *pc;
   chunk_t    *tmp;
   AlignStack as;

   LOG_FMT(LALAGAIN, "%s:\n", __func__);
   for (pc = chunk_get_head(); pc != NULL; pc = chunk_get_next(pc))
   {
      if ((pc->align.next != NULL) && (pc->flags & PCF_ALIGN_START))
      {
         as.Start(100, 0);
         as.m_right_align = pc->align.right_align;
         as.m_star_style  = (AlignStack::StarStyle)pc->align.star_style;
         as.m_amp_style   = (AlignStack::StarStyle)pc->align.amp_style;
         as.m_gap         = pc->align.gap;

         LOG_FMT(LALAGAIN, "   [%.*s:%d]", pc->len, pc->str, pc->orig_line);
         as.Add(pc->align.start);
         for (tmp = pc->align.next; tmp != NULL; tmp = tmp->align.next)
         {
            as.Add(tmp->align.start);
            LOG_FMT(LALAGAIN, " => [%.*s:%d]", tmp->len, tmp->str, tmp->orig_line);
         }
         LOG_FMT(LALAGAIN, "\n");
         as.End();
      }
   }
}


void align_all(void)
{
   if (cpd.settings[UO_align_typedef_span].n > 0)
   {
      align_typedefs(cpd.settings[UO_align_typedef_span].n);
   }

   if (cpd.settings[UO_align_left_shift].b)
   {
      align_left_shift();
   }

   if (cpd.settings[UO_align_oc_msg_colon_span].n > 0)
   {
      align_oc_msg_colon(cpd.settings[UO_align_oc_msg_colon_span].n);
   }

   /* Align variable definitions */
   if ((cpd.settings[UO_align_var_def_span].n > 0) ||
       (cpd.settings[UO_align_var_struct_span].n > 0))
   {
      align_var_def_brace(chunk_get_head(), cpd.settings[UO_align_var_def_span].n, NULL);
   }

   /* Align assignments */
   align_assign(chunk_get_head(),
                cpd.settings[UO_align_assign_span].n,
                cpd.settings[UO_align_assign_thresh].n);

   /* Align structure initializers */
   if (cpd.settings[UO_align_struct_init_span].n > 0)
   {
      align_struct_initializers();
   }

   /* Align function prototypes */
   if ((cpd.settings[UO_align_func_proto_span].n > 0) &&
       !cpd.settings[UO_align_mix_var_proto].b)
   {
      align_func_proto(cpd.settings[UO_align_func_proto_span].n);
   }

   /* Align function prototypes */
   if (cpd.settings[UO_align_oc_msg_spec_span].n > 0)
   {
      align_oc_msg_spec(cpd.settings[UO_align_oc_msg_spec_span].n);
   }

   /* Align variable defs in function prototypes */
   if (cpd.settings[UO_align_func_params].b)
   {
      align_func_params();
   }

   if (cpd.settings[UO_align_same_func_call_params].b)
   {
      align_same_func_call_params();
   }
   /* Just in case something was aligned out of order... do it again */
   quick_align_again();
}


/**
 * Aligns all function prototypes in the file.
 */
static void align_oc_msg_spec(int span)
{
   chunk_t    *pc;
   AlignStack as;

   LOG_FMT(LALIGN, "%s\n", __func__);
   as.Start(span, 0);

   for (pc = chunk_get_head(); pc != NULL; pc = chunk_get_next(pc))
   {
      if (chunk_is_newline(pc))
      {
         as.NewLines(pc->nl_count);
      }
      else if (pc->type == CT_OC_MSG_SPEC)
      {
         as.Add(pc);
      }
   }
   as.End();
}


/**
 * Aligns all backslash-newline combos in the file.
 * This should be done LAST.
 */
void align_backslash_newline(void)
{
   chunk_t *pc;

   pc = chunk_get_head();
   while (pc != NULL)
   {
      if (pc->type != CT_NL_CONT)
      {
         pc = chunk_get_next_type(pc, CT_NL_CONT, -1);
         continue;
      }
      pc = align_nl_cont(pc);
   }
}


void align_right_comments(void)
{
   chunk_t *pc;
   chunk_t *prev;
   bool    skip;

   for (pc = chunk_get_head(); pc != NULL; pc = chunk_get_next(pc))
   {
      if ((pc->type == CT_COMMENT) || (pc->type == CT_COMMENT_CPP))
      {
         skip = false;
         if (pc->parent_type == CT_COMMENT_END)
         {
            prev = chunk_get_prev(pc);
            if (pc->orig_col <= (prev->orig_col_end + cpd.settings[UO_align_right_cmt_gap].n))
            {
               LOG_FMT(LALTC, "NOT changing END comment on line %d (%d <= %d + %d)\n",
                       pc->orig_line,
                       pc->orig_col, prev->orig_col_end, cpd.settings[UO_align_right_cmt_gap].n);
               skip = true;
            }
            if (!skip)
            {
               LOG_FMT(LALTC, "Changing END comment on line %d into a RIGHT-comment\n",
                       pc->orig_line);
               pc->flags |= PCF_RIGHT_COMMENT;
            }
         }

         /* Change certain WHOLE comments into RIGHT-alignable comments */
         if (pc->parent_type == CT_COMMENT_WHOLE)
         {
            int tmp_col = 1 + (pc->brace_level * cpd.settings[UO_indent_columns].n);

            /* If the comment is further right than the brace level... */
            if (pc->column > (tmp_col + cpd.settings[UO_align_right_cmt_gap].n))
            {
               LOG_FMT(LALTC, "Changing WHOLE comment on line %d into a RIGHT-comment\n",
                       pc->orig_line);

               pc->flags |= PCF_RIGHT_COMMENT;
            }
         }
      }
   }

   pc = chunk_get_head();
   while (pc != NULL)
   {
      if ((pc->flags & PCF_RIGHT_COMMENT) != 0)
      {
         pc = align_trailing_comments(pc);
      }
      else
      {
         pc = chunk_get_next(pc);
      }
   }
}


/**
 * Aligns stuff inside a multi-line "= { ... }" sequence.
 */
void align_struct_initializers(void)
{
   chunk_t *pc;
   chunk_t *prev;

   pc = chunk_get_head();
   while (pc != NULL)
   {
      prev = chunk_get_prev_ncnl(pc);
      if ((prev != NULL) && (prev->type == CT_ASSIGN) &&
          ((pc->type == CT_BRACE_OPEN) ||
           ((cpd.lang_flags & LANG_D) && (pc->type == CT_SQUARE_OPEN))))
      {
         align_init_brace(pc);
      }
      pc = chunk_get_next_type(pc, CT_BRACE_OPEN, -1);
   }
}


/**
 * Scans the whole file for #defines. Aligns all within X lines of each other
 */
void align_preprocessor(void)
{
   chunk_t    *pc;
   AlignStack as;    // value macros
   AlignStack asf;   // function macros
   AlignStack *cur_as = &as;

   as.Start(cpd.settings[UO_align_pp_define_span].n);
   as.m_gap = cpd.settings[UO_align_pp_define_gap].n;

   asf.Start(cpd.settings[UO_align_pp_define_span].n);
   asf.m_gap = cpd.settings[UO_align_pp_define_gap].n;

   pc = chunk_get_head();
   while (pc != NULL)
   {
      /* Note: not counting back-slash newline combos */
      if (pc->type == CT_NEWLINE)
      {
         as.NewLines(pc->nl_count);
         asf.NewLines(pc->nl_count);
      }

      /* If we aren't on a 'define', then skip to the next non-comment */
      if (pc->type != CT_PP_DEFINE)
      {
         pc = chunk_get_next_nc(pc);
         continue;
      }

      /* step past the 'define' */
      pc = chunk_get_next_nc(pc);
      if (pc == NULL)
      {
         break;
      }

      LOG_FMT(LALPP, "%s: define (%.*s) on line %d col %d\n",
              __func__, pc->len, pc->str, pc->orig_line, pc->orig_col);

      cur_as = &as;
      if (pc->type == CT_MACRO_FUNC)
      {
         cur_as = &asf;

         /* Skip to the close paren */
         pc = chunk_get_next_nc(pc); // point to open (
         pc = chunk_get_next_type(pc, CT_FPAREN_CLOSE, pc->level);

         LOG_FMT(LALPP, "%s: jumped to (%.*s) on line %d col %d\n",
                 __func__, pc->len, pc->str, pc->orig_line, pc->orig_col);
      }

      /* step to the value past the close paren or the macro name */
      pc = chunk_get_next(pc);
      if (pc == NULL)
      {
         break;
      }

      /* don't align anything if the first line ends with a newline before
       * a value is given */
      if (!chunk_is_newline(pc))
      {
         LOG_FMT(LALPP, "%s: align on '%.*s', line %d col %d\n",
                 __func__, pc->len, pc->str, pc->orig_line, pc->orig_col);

         cur_as->Add(pc);
      }
   }

   as.End();
   asf.End();
}


/**
 * Aligns all assignment operators on the same level as first, starting with
 * first.
 *
 * For variable definitions, only consider the '=' for the first variable.
 * Otherwise, only look at the first '=' on the line.
 */
chunk_t *align_assign(chunk_t *first, int span, int thresh)
{
   int     my_level;
   chunk_t *pc;
   int     tmp;
   int     var_def_cnt = 0;
   int     equ_count   = 0;

   if (first == NULL)
   {
      return(NULL);
   }
   my_level = first->level;

   if (span <= 0)
   {
      return(chunk_get_next(first));
   }

   LOG_FMT(LALASS, "%s[%d]: checking %.*s on line %d - span=%d thresh=%d\n",
           __func__, my_level, first->len, first->str, first->orig_line,
           span, thresh);

   AlignStack as;    // regular assigns
   AlignStack vdas;  // variable def assigns

   as.Start(span, thresh);
   as.m_right_align = true;
   vdas.Start(span, thresh);
   vdas.m_right_align = true;

   pc = first;
   while ((pc != NULL) && ((pc->level >= my_level) || (pc->level == 0)))
   {
      /* Don't check inside PAREN or SQUARE groups */
      if ((pc->type == CT_SPAREN_OPEN) ||
          (pc->type == CT_FPAREN_OPEN) ||
          (pc->type == CT_SQUARE_OPEN) ||
          (pc->type == CT_PAREN_OPEN))
      {
         tmp = pc->orig_line;
         pc  = chunk_skip_to_match(pc);
         if (pc != NULL)
         {
            as.NewLines(pc->orig_line - tmp);
            vdas.NewLines(pc->orig_line - tmp);
         }
         continue;
      }

      /* Recurse if a brace set is found */
      if ((pc->type == CT_BRACE_OPEN) ||
          (pc->type == CT_VBRACE_OPEN))
      {
         int myspan;
         int mythresh;

         tmp = pc->orig_line;

         if (pc->parent_type == CT_ENUM)
         {
            myspan   = cpd.settings[UO_align_enum_equ_span].n;
            mythresh = cpd.settings[UO_align_enum_equ_thresh].n;
         }
         else
         {
            myspan   = cpd.settings[UO_align_assign_span].n;
            mythresh = cpd.settings[UO_align_assign_thresh].n;
         }

         pc = align_assign(chunk_get_next_ncnl(pc), myspan, mythresh);
         if (pc != NULL)
         {
            /* do a rough count of the number of lines just spanned */
            as.NewLines(pc->orig_line - tmp);
            vdas.NewLines(pc->orig_line - tmp);
         }
         continue;
      }

      if (chunk_is_newline(pc))
      {
         as.NewLines(pc->nl_count);
         vdas.NewLines(pc->nl_count);

         var_def_cnt = 0;
         equ_count   = 0;
      }
      else if ((pc->flags & PCF_VAR_DEF) != 0)
      {
         var_def_cnt++;
      }
      else if (var_def_cnt > 1)
      {
         /* we hit the second variable def - don't look for assigns */
      }
      else if ((equ_count == 0) && (pc->type == CT_ASSIGN))
      {
         //fprintf(stderr, "%s:  ** %s level=%d line=%d col=%d prev=%d count=%d\n",
         //        __func__, pc->str, pc->level, pc->orig_line, pc->orig_col, prev_equ_type,
         //        equ_count);

         equ_count++;
         if (var_def_cnt != 0)
         {
            vdas.Add(pc);
         }
         else
         {
            as.Add(pc);
         }
      }

      pc = chunk_get_next(pc);
   }

   as.End();
   vdas.End();

   if (pc != NULL)
   {
      LOG_FMT(LALASS, "%s: done on %.*s on line %d\n",
              __func__, pc->len, pc->str, pc->orig_line);
   }
   else
   {
      LOG_FMT(LALASS, "%s: done on NULL\n", __func__);
   }

   return(pc);
}


/**
 * Counts how many '*' pointers are in a row, going backwards
 *
 * @param pc   Pointer to the last '*' in the series
 * @return     The count, including the current one
 */
int count_prev_ptr_type(chunk_t *pc)
{
   int count = 0;

   while ((pc != NULL) && (pc->type == CT_PTR_TYPE))
   {
      count++;
      pc = chunk_get_prev_nc(pc);
   }
   return(count);
}


static chunk_t *align_func_param(chunk_t *start)
{
   AlignStack as;
   chunk_t    *pc = start;

   as.Start(2, 0);

   as.m_star_style = (AlignStack::StarStyle)cpd.settings[UO_align_var_def_star_style].n;
   as.m_amp_style  = (AlignStack::StarStyle)cpd.settings[UO_align_var_def_amp_style].n;

   bool did_this_line = false;
   int  comma_count   = 0;
   int  chunk_count   = 0;

   while ((pc = chunk_get_next(pc)) != NULL)
   {
      chunk_count++;
      if (chunk_is_newline(pc))
      {
         did_this_line = false;
         comma_count   = 0;
         chunk_count   = 0;
      }
      else if (pc->level <= start->level)
      {
         break;
      }
      else if (!did_this_line && (pc->flags & PCF_VAR_DEF))
      {
         if (chunk_count > 1)
         {
            as.Add(pc);
         }
         did_this_line = true;
      }
      else if (comma_count > 0)
      {
         if (!chunk_is_comment(pc))
         {
            comma_count = 2;
            break;
         }
      }
      else if (pc->type == CT_COMMA)
      {
         comma_count++;
      }
   }

   if (comma_count <= 1)
   {
      as.End();
   }

   return(pc);
}


static void align_func_params()
{
   chunk_t *pc;

   pc = chunk_get_head();
   while ((pc = chunk_get_next(pc)) != NULL)
   {
      if ((pc->type != CT_FPAREN_OPEN) ||
          ((pc->parent_type != CT_FUNC_PROTO) &&
           (pc->parent_type != CT_FUNC_DEF) &&
           (pc->parent_type != CT_FUNC_CLASS) &&
           (pc->parent_type != CT_TYPEDEF)))
      {
         continue;
      }

      /* We're on a open paren of a prototype */
      pc = align_func_param(pc);
   }
}


static int align_params(chunk_t *start, chunk_t *chunks[], int num_chunks)
{
   int     count     = 0;
   chunk_t *pc       = start;
   bool    hit_comma = true;

   pc = chunk_get_next_type(start, CT_FPAREN_OPEN, start->level);

   while ((pc = chunk_get_next(pc)) != NULL)
   {
      if (chunk_is_newline(pc) ||
          (count >= num_chunks) ||
          (pc->type == CT_SEMICOLON) ||
          ((pc->type == CT_FPAREN_CLOSE) && (pc->level == start->level)))
      {
         break;
      }

      if (pc->level == (start->level + 1))
      {
         if (hit_comma)
         {
            chunks[count++] = pc;
            hit_comma       = false;
         }
         else if (pc->type == CT_COMMA)
         {
            hit_comma = true;
         }
      }
   }
   return(count);
}


static void align_same_func_call_params()
{
   chunk_t    *pc;
   chunk_t    *align_root = NULL;
   chunk_t    *align_cur  = NULL;
   int        align_len   = 0;
   chunk_t    *chunks[16];
   AlignStack as[16];
   AlignStack fcn_as;
   int        max_idx = -1;
   int        cur_as;
   int        idx;
   const char *add_str = NULL;

   fcn_as.Start(3);

   for (pc = chunk_get_head(); pc != NULL; pc = chunk_get_next(pc))
   {
      if (pc->type != CT_FUNC_CALL)
      {
         if (chunk_is_newline(pc))
         {
            for (idx = 0; idx <= max_idx; idx++)
            {
               as[idx].NewLines(pc->nl_count);
            }
            fcn_as.NewLines(pc->nl_count);
         }
         continue;
      }

      fcn_as.Add(pc);
      add_str = NULL;

      if (align_root != NULL)
      {
         if ((pc->len == align_root->len) &&
             (memcmp(pc->str, align_root->str, pc->len) == 0))
         {
            align_cur->align.next = pc;
            align_cur             = pc;
            align_len++;
            add_str = "  Add";
         }
         else
         {
            LOG_FMT(LASFCP, "  ++ Ended with %d fcns\n", align_len);

            /* Flush it all! */
            fcn_as.Flush();
            for (idx = 0; idx <= max_idx; idx++)
            {
               as[idx].Flush();
            }
            align_root = NULL;
         }
      }
      if (align_root == NULL)
      {
         align_root = pc;
         align_cur  = pc;
         align_len  = 1;
         add_str    = "Start";
      }

      if (add_str != NULL)
      {
         LOG_FMT(LASFCP, "%s '%.*s' on line %d -",
                 add_str, pc->len, pc->str, pc->orig_line);
         cur_as = align_params(pc, chunks, ARRAY_SIZE(chunks));
         LOG_FMT(LASFCP, " %d items:", cur_as);

         for (idx = 0; idx < cur_as; idx++)
         {
            LOG_FMT(LASFCP, " [%.*s]", chunks[idx]->len, chunks[idx]->str);
            if (idx > max_idx)
            {
               as[idx].Start(3);
               if (!cpd.settings[UO_align_number_left].b)
               {
                  if ((chunks[idx]->type == CT_NUMBER_FP) ||
                      (chunks[idx]->type == CT_NUMBER) ||
                      (chunks[idx]->type == CT_POS) ||
                      (chunks[idx]->type == CT_NEG))
                  {
                     as[idx].m_right_align = true;
                  }
               }
               max_idx = idx;
            }
            as[idx].Add(chunks[idx]);
         }
         LOG_FMT(LASFCP, "\n");
      }
   }
   fcn_as.End();
   for (idx = 0; idx <= max_idx; idx++)
   {
      as[idx].End();
   }
}


/**
 * Aligns all function prototypes in the file.
 */
static void align_func_proto(int span)
{
   chunk_t    *pc;
   bool       look_bro = false;
   AlignStack as;
   AlignStack as_br;

   LOG_FMT(LALIGN, "%s\n", __func__);
   as.Start(span, 0);
   as.m_gap = cpd.settings[UO_align_func_proto_gap].n;

   as_br.Start(span, 0);
   as_br.m_gap = cpd.settings[UO_align_single_line_brace_gap].n;

   for (pc = chunk_get_head(); pc != NULL; pc = chunk_get_next(pc))
   {
      if (chunk_is_newline(pc))
      {
         look_bro = false;
         as.NewLines(pc->nl_count);
         as_br.NewLines(pc->nl_count);
      }
      else if ((pc->type == CT_FUNC_PROTO) ||
               ((pc->type == CT_FUNC_DEF) &&
                cpd.settings[UO_align_single_line_func].b))
      {
         if ((pc->parent_type == CT_OPERATOR) &&
             cpd.settings[UO_align_on_operator].b)
         {
            as.Add(chunk_get_prev_ncnl(pc));
         }
         else
         {
            as.Add(pc);
         }
         look_bro = (pc->type == CT_FUNC_DEF) &&
                    cpd.settings[UO_align_single_line_brace].b;
      }
      else if (look_bro &&
               (pc->type == CT_BRACE_OPEN) &&
               (pc->flags & PCF_ONE_LINER))
      {
         as_br.Add(pc);
         look_bro = false;
      }
   }
   as.End();
   as_br.End();
}


/**
 * Scan everything at the current level until the close brace and find the
 * variable def align column.  Also aligns bit-colons, but that assumes that
 * bit-types are the same! But that should always be the case...
 */
static chunk_t *align_var_def_brace(chunk_t *start, int span, int *p_nl_count)
{
   chunk_t    *pc;
   chunk_t    *next;
   chunk_t    *prev;
   int        align_mask = PCF_IN_FCN_DEF | PCF_VAR_1ST;
   int        myspan     = span;
   int        mythresh   = 0;
   int        mygap      = 0;
   AlignStack as;    /* var/proto/def */
   AlignStack as_bc; /* bit-colon */
   AlignStack as_at; /* attribute */
   AlignStack as_br; /* one-liner brace open */
   bool       fp_active   = cpd.settings[UO_align_mix_var_proto].b;
   bool       fp_look_bro = false;


   if (start == NULL)
   {
      return(NULL);
   }

   /* Override the span, if this is a struct/union */
   if ((start->parent_type == CT_STRUCT) ||
       (start->parent_type == CT_UNION))
   {
      myspan   = cpd.settings[UO_align_var_struct_span].n;
      mythresh = cpd.settings[UO_align_var_struct_thresh].n;
      mygap    = cpd.settings[UO_align_var_struct_gap].n;
   }
   else
   {
      mythresh = cpd.settings[UO_align_var_def_thresh].n;
      mygap    = cpd.settings[UO_align_var_def_gap].n;
   }

   /* can't be any variable definitions in a "= {" block */
   prev = chunk_get_prev_ncnl(start);
   if ((prev != NULL) && (prev->type == CT_ASSIGN))
   {
      LOG_FMT(LAVDB, "%s: start=%.*s [%s] on line %d (abort due to assign)\n", __func__,
              start->len, start->str, get_token_name(start->type), start->orig_line);

      pc = chunk_get_next_type(start, CT_BRACE_CLOSE, start->level);
      return(chunk_get_next_ncnl(pc));
   }

   LOG_FMT(LAVDB, "%s: start=%.*s [%s] on line %d\n", __func__,
           start->len, start->str, get_token_name(start->type), start->orig_line);

   if (!cpd.settings[UO_align_var_def_inline].b)
   {
      align_mask |= PCF_VAR_INLINE;
   }

   /* Set up the var/proto/def aligner */
   as.Start(myspan, mythresh);
   as.m_gap        = mygap;
   as.m_star_style = (AlignStack::StarStyle)cpd.settings[UO_align_var_def_star_style].n;
   as.m_amp_style  = (AlignStack::StarStyle)cpd.settings[UO_align_var_def_amp_style].n;

   /* Set up the bit colon aligner */
   as_bc.Start(myspan, 0);
   as_bc.m_gap = cpd.settings[UO_align_var_def_colon_gap].n;

   as_at.Start(myspan, 0);

   /* Set up the brace open aligner */
   as_br.Start(myspan, mythresh);
   as_br.m_gap = cpd.settings[UO_align_single_line_brace_gap].n;

   bool did_this_line = false;
   pc = chunk_get_next(start);
   while ((pc != NULL) && ((pc->level >= start->level) || (pc->level == 0)))
   {
      if (chunk_is_comment(pc))
      {
         if (pc->nl_count > 0)
         {
            as.NewLines(pc->nl_count);
            as_bc.NewLines(pc->nl_count);
            as_at.NewLines(pc->nl_count);
            as_br.NewLines(pc->nl_count);
         }
         pc = chunk_get_next(pc);
         continue;
      }

      if (fp_active)
      {
         if ((pc->type == CT_FUNC_PROTO) ||
             ((pc->type == CT_FUNC_DEF) &&
              cpd.settings[UO_align_single_line_func].b))
         {
            LOG_FMT(LAVDB, "    add=[%.*s] line=%d col=%d level=%d\n",
                    pc->len, pc->str, pc->orig_line, pc->orig_col, pc->level);

            as.Add(pc);
            fp_look_bro = (pc->type == CT_FUNC_DEF) &&
                          cpd.settings[UO_align_single_line_brace].b;
         }
         else if (fp_look_bro &&
                  (pc->type == CT_BRACE_OPEN) &&
                  (pc->flags & PCF_ONE_LINER))
         {
            as_br.Add(pc);
            fp_look_bro = false;
         }
      }

      /* process nested braces */
      if (pc->type == CT_BRACE_OPEN)
      {
         int sub_nl_count = 0;

         pc = align_var_def_brace(pc, span, &sub_nl_count);
         if (sub_nl_count > 0)
         {
            fp_look_bro   = false;
            did_this_line = false;
            as.NewLines(sub_nl_count);
            as_bc.NewLines(sub_nl_count);
            as_at.NewLines(sub_nl_count);
            as_br.NewLines(sub_nl_count);
            if (p_nl_count != NULL)
            {
               *p_nl_count += sub_nl_count;
            }
         }
         continue;
      }

      /* Done with this brace set? */
      if (pc->type == CT_BRACE_CLOSE)
      {
         pc = chunk_get_next(pc);
         break;
      }

      if (chunk_is_newline(pc))
      {
         fp_look_bro   = false;
         did_this_line = false;
         as.NewLines(pc->nl_count);
         as_bc.NewLines(pc->nl_count);
         as_at.NewLines(pc->nl_count);
         as_br.NewLines(pc->nl_count);
         if (p_nl_count != NULL)
         {
            *p_nl_count += pc->nl_count;
         }
      }

      /* don't align stuff inside parens/squares/angles */
      if (pc->level > pc->brace_level)
      {
         pc = chunk_get_next(pc);
         continue;
      }

      /* If this is a variable def, update the max_col */
      if ((pc->type != CT_FUNC_CLASS) &&
          ((pc->flags & align_mask) == PCF_VAR_1ST) &&
          ((pc->level == (start->level + 1)) ||
           (pc->level == 0)))
      {
         if (!did_this_line)
         {
            LOG_FMT(LAVDB, "    add=[%.*s] line=%d col=%d level=%d\n",
                    pc->len, pc->str, pc->orig_line, pc->orig_col, pc->level);

            as.Add(pc);

            if (cpd.settings[UO_align_var_def_colon].b)
            {
               next = chunk_get_next_nc(pc);
               if (next->type == CT_BIT_COLON)
               {
                  as_bc.Add(next);
               }
            }
            if (cpd.settings[UO_align_var_def_attribute].b)
            {
               next = pc;
               while ((next = chunk_get_next_nc(next)) != NULL)
               {
                  if (next->type == CT_ATTRIBUTE)
                  {
                     as_at.Add(next);
                     break;
                  }
                  if ((next->type == CT_SEMICOLON) || chunk_is_newline(next))
                  {
                     break;
                  }
               }
            }
         }
         did_this_line = true;
      }
      if (pc->type == CT_BIT_COLON)
      {
         if (!did_this_line)
         {
            as_bc.Add(pc);
            did_this_line = true;
         }
      }
      pc = chunk_get_next(pc);
   }

   as.End();
   as_bc.End();
   as_at.End();
   as_br.End();

   return(pc);
}


/**
 * For a series of lines ending in backslash-newline, align them.
 * The series ends when a newline or multi-line C comment is encountered.
 *
 * @param start   Start point
 * @return        pointer the last item looked at (NULL/newline/comment)
 */
chunk_t *align_nl_cont(chunk_t *start)
{
   int        max_col = 0;
   chunk_t    *pc     = start;
   chunk_t    *tmp;
   ChunkStack cs;

   LOG_FMT(LALNLC, "%s: start on [%s] on line %d\n", __func__,
           get_token_name(start->type), start->orig_line);

   /* Find the max column */
   while ((pc != NULL) &&
          (pc->type != CT_NEWLINE) &&
          (pc->type != CT_COMMENT_MULTI))
   {
      if (pc->type == CT_NL_CONT)
      {
         align_add(cs, pc, max_col, 1, true);
      }
      pc = chunk_get_next(pc);
   }

   /* shift out to the next tabstop */
   max_col = align_tab_column(max_col);

   /* NL_CONT is always the last thing on a line */
   while ((tmp = cs.Pop()) != NULL)
   {
      tmp->flags |= PCF_WAS_ALIGNED;
      tmp->column = max_col;
   }

   return(pc);
}


enum CmtAlignType
{
   CAT_REGULAR,
   CAT_BRACE,
   CAT_ENDIF,
};

static CmtAlignType get_comment_align_type(chunk_t *cmt)
{
   chunk_t      *prev;
   CmtAlignType cmt_type = CAT_REGULAR;

   if (!cpd.settings[UO_align_right_cmt_mix].b &&
       ((prev = chunk_get_prev(cmt)) != NULL))
   {
      if ((prev->type == CT_PP_ENDIF) ||
          (prev->type == CT_PP_ELSE) ||
          (prev->type == CT_BRACE_CLOSE))
      {
         /* REVISIT: someone may want this configurable */
         if ((cmt->column - (prev->column + prev->len)) < 3)
         {
            cmt_type = (prev->type == CT_PP_ENDIF) ? CAT_ENDIF : CAT_BRACE;
         }
      }
   }
   return(cmt_type);
}


/**
 * For a series of lines ending in a comment, align them.
 * The series ends when more than align_right_cmt_span newlines are found.
 *
 * @param start   Start point
 * @return        pointer the last item looked at
 */
chunk_t *align_trailing_comments(chunk_t *start)
{
   int          max_col  = 0;
   chunk_t      *pc      = start;
   int          nl_count = 0;
   ChunkStack   cs;
   CmtAlignType cmt_type_start, cmt_type_cur;
   int          col;
   int          intended_col = cpd.settings[UO_align_right_cmt_at_col].n;

   cmt_type_start = get_comment_align_type(pc);

   /* Find the max column */
   while ((pc != NULL) && (nl_count < cpd.settings[UO_align_right_cmt_span].n))
   {
      if ((pc->flags & PCF_RIGHT_COMMENT) != 0)
      {
         cmt_type_cur = get_comment_align_type(pc);

         if (cmt_type_cur == cmt_type_start)
         {
            col = 1 + (pc->brace_level * cpd.settings[UO_indent_columns].n);
            LOG_FMT(LALADD, "%s: col=%d max_col=%d pc->col=%d pc->len=%d %s\n",
                    __func__, col, max_col, pc->column, pc->len, get_token_name(pc->type));
            if (pc->column < col)
            {
               pc->column = col;
            }
            if (pc->column < intended_col)
            {
               pc->column = intended_col;
            }
            align_add(cs, pc, max_col, 1, (intended_col != 0));
            nl_count = 0;
         }
      }
      if (chunk_is_newline(pc))
      {
         nl_count += pc->nl_count;
      }
      pc = chunk_get_next(pc);
   }

   align_stack(cs, max_col, (intended_col != 0), LALTC);

   return(chunk_get_next(pc));
}


/**
 * Shifts out all columns by a certain amount.
 *
 * @param idx  The index to start shifting
 * @param num  The number of columns to shift
 */
void ib_shift_out(int idx, int num)
{
   while (idx < cpd.al_cnt)
   {
      cpd.al[idx].col += num;
      idx++;
   }
}


/**
 * Scans a line for stuff to align on.
 *
 * We trigger on BRACE_OPEN, FPAREN_OPEN, ASSIGN, and COMMA.
 * We want to align the NEXT item.
 */
static chunk_t *scan_ib_line(chunk_t *start, bool first_pass)
{
   chunk_t *pc;
   chunk_t *next;
   chunk_t *prev_match = NULL;
   int     token_width;
   int     idx = 0;
   bool    last_was_comment = false;

   /* Skip past C99 "[xx] =" stuff */
   if (start->type == CT_SQUARE_OPEN)
   {
      start->parent_type = CT_TSQUARE;
      start            = chunk_get_next_type(start, CT_ASSIGN, start->level);
      start            = chunk_get_next_ncnl(start);
      cpd.al_c99_array = true;
   }
   pc = start;

   if (pc != NULL)
   {
      LOG_FMT(LSIB, "%s: start=%s col %d/%d line %d\n", __func__,
              get_token_name(pc->type), pc->column, pc->orig_col, pc->orig_line);
   }

   while ((pc != NULL) && !chunk_is_newline(pc) &&
          (pc->level >= start->level))
   {
      //LOG_FMT(LSIB, "%s:     '%.*s'   col %d/%d line %d\n", __func__,
      //        pc->len, pc->str, pc->column, pc->orig_col, pc->orig_line);

      next = chunk_get_next(pc);
      if ((next == NULL) || chunk_is_comment(next))
      {
         /* do nothing */
      }
      else if ((pc->type == CT_ASSIGN) ||
               (pc->type == CT_BRACE_OPEN) ||
               (pc->type == CT_BRACE_CLOSE) ||
               (pc->type == CT_COMMA))
      {
         token_width = space_col_align(pc, next);

         /*TODO: need to handle missing structure defs? ie NULL vs { ... } ?? */

         /* Is this a new entry? */
         if (idx >= cpd.al_cnt)
         {
            LOG_FMT(LSIB, " - New   [%d] %.2d/%d - %10.10s\n", idx,
                    pc->column, token_width, get_token_name(pc->type));

            cpd.al[cpd.al_cnt].type = pc->type;
            cpd.al[cpd.al_cnt].col  = pc->column;
            cpd.al[cpd.al_cnt].len  = token_width;
            cpd.al_cnt++;
            idx++;
            last_was_comment = false;
         }
         else
         {
            /* expect to match stuff */
            if (cpd.al[idx].type == pc->type)
            {
               LOG_FMT(LSIB, " - Match [%d] %.2d/%d - %10.10s", idx,
                       pc->column, token_width, get_token_name(pc->type));

               /* Shift out based on column */
               if (prev_match == NULL)
               {
                  if (pc->column > cpd.al[idx].col)
                  {
                     LOG_FMT(LSIB, " [ pc->col(%d) > col(%d) ] ",
                             pc->column, cpd.al[idx].col);

                     ib_shift_out(idx, pc->column - cpd.al[idx].col);
                     cpd.al[idx].col = pc->column;
                  }
               }
               else if (idx > 0)
               {
                  int min_col_diff = pc->column - prev_match->column;
                  int cur_col_diff = cpd.al[idx].col - cpd.al[idx - 1].col;
                  if (cur_col_diff < min_col_diff)
                  {
                     LOG_FMT(LSIB, " [ min_col_diff(%d) > cur_col_diff(%d) ] ",
                             min_col_diff, cur_col_diff);
                     ib_shift_out(idx, min_col_diff - cur_col_diff);
                  }
               }
               LOG_FMT(LSIB, " - now col %d, len %d\n", cpd.al[idx].col, cpd.al[idx].len);
               idx++;
            }
         }
         prev_match = pc;
      }
      last_was_comment = chunk_is_comment(pc);
      pc = chunk_get_next_nc(pc);
   }

   //if (last_was_comment && (cpd.al[cpd.al_cnt - 1].type == CT_COMMA))
   //{
   //   cpd.al_cnt--;
   //}
   return(pc);
}


static void align_log_al(log_sev_t sev, int line)
{
   int idx;

   if (log_sev_on(sev))
   {
      log_fmt(sev, "%s: line %d, %d)", __func__, line, cpd.al_cnt);
      for (idx = 0; idx < cpd.al_cnt; idx++)
      {
         log_fmt(sev, " %d/%d=%s", cpd.al[idx].col, cpd.al[idx].len,
                 get_token_name(cpd.al[idx].type));
      }
      log_fmt(sev, "\n");
   }
}


/**
 * Generically aligns on '=', '{', '(' and item after ','
 * It scans the first line and picks up the location of those tags.
 * It then scans subsequent lines and adjusts the column.
 * Finally it does a second pass to align everything.
 *
 * Aligns all the '=' signs in stucture assignments.
 * a = {
 *    .a    = 1;
 *    .type = fast;
 * };
 *
 * And aligns on '{', numbers, strings, words.
 * colors[] = {
 *    {"red",   {255, 0,   0}}, {"blue",   {  0, 255, 0}},
 *    {"green", {  0, 0, 255}}, {"purple", {255, 255, 0}},
 * };
 *
 * For the C99 indexed array assignment, the leading []= is skipped (no aligning)
 * struct foo_t bars[] =
 * {
 *    [0] = { .name = "bar",
 *            .age  = 21 },
 *    [1] = { .name = "barley",
 *            .age  = 55 },
 * };
 *
 * NOTE: this assumes that spacing is at the minimum correct spacing (ie force)
 *       if it isn't, some extra spaces will be inserted.
 *
 * @param start   Points to the open brace chunk
 */
static void align_init_brace(chunk_t *start)
{
   int     idx;
   chunk_t *pc;
   chunk_t *next;
   chunk_t *prev;
   chunk_t *num_token = NULL;

   cpd.al_cnt       = 0;
   cpd.al_c99_array = false;

   LOG_FMT(LALBR, "%s: line %d, col %d\n", __func__, start->orig_line, start->orig_col);

   pc = chunk_get_next_ncnl(start);
   pc = scan_ib_line(pc, true);
   if ((pc == NULL) || ((pc->type == CT_BRACE_CLOSE) &&
                        (pc->parent_type == CT_ASSIGN)))
   {
      /* single line - nothing to do */
      return;
   }

   do
   {
      pc = scan_ib_line(pc, false);

      /* debug dump the current frame */
      align_log_al(LALBR, pc->orig_line);

      while (chunk_is_newline(pc))
      {
         pc = chunk_get_next(pc);
      }
   } while ((pc != NULL) && (pc->level > start->level));

   /* debug dump the current frame */
   align_log_al(LALBR, start->orig_line);

   if (cpd.settings[UO_align_on_tabstop].b && (cpd.al_cnt >= 1) &&
       (cpd.al[0].type == CT_ASSIGN))
   {
      int rem = (cpd.al[0].col - 1) % cpd.settings[UO_output_tab_size].n;
      if (rem != 0)
      {
         LOG_FMT(LALBR, "%s: col=%d rem=%d", __func__, cpd.al[0].col, rem);
         cpd.al[0].col += cpd.settings[UO_output_tab_size].n - rem;
      }
   }

   pc  = chunk_get_next(start);
   idx = 0;
   do
   {
      if ((idx == 0) && (pc->type == CT_SQUARE_OPEN))
      {
         pc = chunk_get_next_type(pc, CT_ASSIGN, pc->level);
         pc = chunk_get_next(pc);
         if (pc != NULL)
         {
            LOG_FMT(LALBR, " -%d- skipped '[] =' to %s\n",
                    pc->orig_line, get_token_name(pc->type));
         }
         continue;
      }

      next = pc;
      if (idx < cpd.al_cnt)
      {
         LOG_FMT(LALBR, " (%d) check %s vs %s -- ",
                 idx, get_token_name(pc->type), get_token_name(cpd.al[idx].type));
         if (pc->type == cpd.al[idx].type)
         {
            if ((idx == 0) && cpd.al_c99_array)
            {
               prev = chunk_get_prev(pc);
               if (chunk_is_newline(prev))
               {
                  pc->flags |= PCF_DONT_INDENT;
               }
            }
            LOG_FMT(LALBR, " [%.*s] to col %d\n", pc->len, pc->str, cpd.al[idx].col);

            if (num_token != NULL)
            {
               int col_diff = pc->column - num_token->column;

               reindent_line(num_token, cpd.al[idx].col - col_diff);
               //LOG_FMT(LSYS, "-= %d =- NUM indent [%.*s] col=%d diff=%d\n",
               //        num_token->orig_line,
               //        num_token->len, num_token->str, cpd.al[idx - 1].col, col_diff);

               num_token->flags |= PCF_WAS_ALIGNED;
               num_token         = NULL;
            }

            /* Comma's need to 'fall back' to the previous token */
            if (pc->type == CT_COMMA)
            {
               next = chunk_get_next(pc);
               if ((next != NULL) && !chunk_is_newline(next))
               {
                  //LOG_FMT(LSYS, "-= %d =- indent [%.*s] col=%d len=%d\n",
                  //        next->orig_line,
                  //        next->len, next->str, cpd.al[idx].col, cpd.al[idx].len);

                  if ((idx < (cpd.al_cnt - 1)) &&
                      cpd.settings[UO_align_number_left].b &&
                      ((next->type == CT_NUMBER_FP) ||
                       (next->type == CT_NUMBER) ||
                       (next->type == CT_POS) ||
                       (next->type == CT_NEG)))
                  {
                     /* Need to wait until the next match to indent numbers */
                     num_token = next;
                  }
                  else
                  {
                     reindent_line(next, cpd.al[idx].col + cpd.al[idx].len);
                     next->flags |= PCF_WAS_ALIGNED;
                  }
               }
            }
            else
            {
               /* first item on the line */
               reindent_line(pc, cpd.al[idx].col);
               pc->flags |= PCF_WAS_ALIGNED;

               /* see if we need to right-align a number */
               if ((idx < (cpd.al_cnt - 1)) &&
                   cpd.settings[UO_align_number_left].b)
               {
                  next = chunk_get_next(pc);
                  if ((next != NULL) && !chunk_is_newline(next) &&
                      ((next->type == CT_NUMBER_FP) ||
                       (next->type == CT_NUMBER) ||
                       (next->type == CT_POS) ||
                       (next->type == CT_NEG)))
                  {
                     /* Need to wait until the next match to indent numbers */
                     num_token = next;
                  }
               }
            }
            idx++;
         }
         else
         {
            LOG_FMT(LALBR, " no match\n");
         }
      }
      if (chunk_is_newline(pc) || chunk_is_newline(next))
      {
         idx = 0;
      }
      pc = chunk_get_next(pc);
   } while ((pc != NULL) && (pc->level > start->level));
}


/**
 * Aligns simple typedefs that are contained on a single line each.
 * This should be called after the typedef target is marked as a type.
 *
 * Won't align function typedefs.
 *
 * typedef int        foo_t;
 * typedef char       bar_t;
 * typedef const char cc_t;
 */
static void align_typedefs(int span)
{
   chunk_t    *pc;
   chunk_t    *c_type    = NULL;
   chunk_t    *c_typedef = NULL;
   AlignStack as;

   as.Start(span);
   as.m_gap        = cpd.settings[UO_align_typedef_gap].n;
   as.m_star_style = (AlignStack::StarStyle)cpd.settings[UO_align_typedef_star_style].n;
   as.m_amp_style  = (AlignStack::StarStyle)cpd.settings[UO_align_typedef_amp_style].n;

   pc = chunk_get_head();
   while (pc != NULL)
   {
      if (chunk_is_newline(pc))
      {
         as.NewLines(pc->nl_count);
         c_typedef = NULL;
      }
      else if (c_typedef != NULL)
      {
         if (pc->flags & PCF_ANCHOR)
         {
            as.Add(pc);
            c_typedef = NULL;
         }
      }
      else
      {
         if (pc->type == CT_TYPEDEF)
         {
            LOG_FMT(LALTD, "%s: line %d, col %d\n",
                    __func__, pc->orig_line, pc->orig_col);
            c_typedef = pc;
            c_type    = NULL;
         }
      }

      pc = chunk_get_next(pc);
   }

   as.End();
}


/**
 * Align '<<' (CT_ARITH?)
 */
static void align_left_shift(void)
{
   chunk_t    *pc;
   AlignStack as;
   bool       skip_stmt = false;

   as.Start(2);

   pc = chunk_get_head();
   while (pc != NULL)
   {
      if (chunk_is_newline(pc))
      {
         as.NewLines(pc->nl_count);
         skip_stmt = as.m_aligned.Empty();
      }
      else if (pc->flags & PCF_STMT_START)
      {
         as.Reset();
         skip_stmt = false;
      }
      else if (pc->type == CT_SEMICOLON)
      {
         as.Flush();
      }
      else if (!skip_stmt && chunk_is_str(pc, "<<", 2))
      {
         if (as.m_aligned.Empty())
         {
            as.Add(pc);
         }
         else if (chunk_is_newline(chunk_get_prev(pc)))
         {
            as.Add(pc);
         }
      }

      pc = chunk_get_next(pc);
   }

   if (skip_stmt)
   {
      as.Reset();
   }
   else
   {
      as.End();
   }
}


/**
 * Aligns OC message
 */
static void align_oc_msg_colon(int span)
{
   chunk_t    *pc = chunk_get_head();
   chunk_t    *tmp;
   AlignStack cas;   /* for the colons */
   AlignStack nas;   /* for the parameter tag */
   int        level;
   bool       did_line;
   int        lcnt;  /* line count with no colon for span */
   bool       has_colon;

   while (pc != NULL)
   {
      if ((pc->type != CT_SQUARE_OPEN) || (pc->parent_type != CT_OC_MSG))
      {
         pc = chunk_get_next(pc);
         continue;
      }

      nas.Reset();
      nas.m_right_align = true;

<<<<<<< HEAD
      level    = pc->level;
      pc       = chunk_get_next_ncnl(pc, CNAV_PREPROC);
      did_line = false;
=======
      cas.Start(span);

      level = pc->level;
      pc    = chunk_get_next_ncnl(pc, CNAV_PREPROC);

      did_line  = false;
      has_colon = false;
      lcnt      = 0;

>>>>>>> d8e30f3c
      while ((pc != NULL) && (pc->level > level))
      {
         if (chunk_is_newline(pc))
         {
            if (!has_colon)
            {
               ++lcnt;
            }
            did_line  = false;
            has_colon = !has_colon;
         }
         else if (!did_line && (lcnt - 1 < span) && (pc->type == CT_OC_COLON))
         {
            has_colon = true;
            cas.Add(pc);
            tmp = chunk_get_prev(pc);
            if ((tmp != NULL) && ((tmp->type == CT_WORD) || (tmp->type == CT_TYPE)))
            {
               nas.Add(tmp);
            }
            did_line = true;
         }
         pc = chunk_get_next(pc, CNAV_PREPROC);
      }
      nas.End();
      cas.End();
   }
}<|MERGE_RESOLUTION|>--- conflicted
+++ resolved
@@ -1777,11 +1777,6 @@
       nas.Reset();
       nas.m_right_align = true;
 
-<<<<<<< HEAD
-      level    = pc->level;
-      pc       = chunk_get_next_ncnl(pc, CNAV_PREPROC);
-      did_line = false;
-=======
       cas.Start(span);
 
       level = pc->level;
@@ -1791,7 +1786,6 @@
       has_colon = false;
       lcnt      = 0;
 
->>>>>>> d8e30f3c
       while ((pc != NULL) && (pc->level > level))
       {
          if (chunk_is_newline(pc))
