--- conflicted
+++ resolved
@@ -368,26 +368,15 @@
       /* @implementation ClassName (CategoryName) */
       /* @interface ClassName () */
       /* @implementation ClassName () */
-<<<<<<< HEAD
-      if ((pc->parent_type == CT_OC_IMPL || 
-           pc->parent_type == CT_OC_INTF || 
-           pc->type == CT_OC_CLASS) && 
-          next->type == CT_PAREN_OPEN)
-=======
       if (((pc->parent_type == CT_OC_IMPL) ||
            (pc->parent_type == CT_OC_INTF) ||
            (pc->type == CT_OC_CLASS)) &&
           (next->type == CT_PAREN_OPEN))
->>>>>>> 011a6507
       {
          next->parent_type = pc->parent_type;
 
          tmp = chunk_get_next(next);
-<<<<<<< HEAD
-         if (tmp != NULL && tmp->next != NULL)
-=======
          if ((tmp != NULL) && (tmp->next != NULL))
->>>>>>> 011a6507
          {
             if (tmp->type == CT_PAREN_CLOSE)
             {
@@ -483,22 +472,6 @@
             }
          }
       }
-<<<<<<< HEAD
-       
-      /* Mark Objective-C blocks (aka lambdas or closures) 
-       *  The syntax and usage is exactly like C function pointers with two exceptions:
-       *  Instead of an asterisk they have a caret as pointer symbol.
-       *  In method declarations which take a block as parameter, there can be anonymous blocks, e.g.: (^) 
-       *  1. block literal: ^{ ... };
-       *  2. block declaration: return_t (^name) (int arg1, int arg2, ...) NB: return_t is optional and name can be optional if found as param in a method declaration.
-       *  3. block expression: ^ return_t (int arg) { ... }; NB: return_t is optional 
-       *
-       *  See http://developer.apple.com/mac/library/documentation/Cocoa/Conceptual/Blocks for more info...
-       */
-      if ((cpd.lang_flags & LANG_OC) && 
-          (pc->type == CT_ARITH) && 
-          (chunk_is_str(pc, "^", 1)) && 
-=======
 
       /* Mark Objective-C blocks (aka lambdas or closures)
        *  The syntax and usage is exactly like C function pointers with two exceptions:
@@ -513,58 +486,24 @@
       if ((cpd.lang_flags & LANG_OC) &&
           (pc->type == CT_ARITH) &&
           (chunk_is_str(pc, "^", 1)) &&
->>>>>>> 011a6507
           (prev->type != CT_NUMBER) &&
           (prev->type != CT_NUMBER_FP))
       {
          /* mark objc blocks caret so that we can process it later*/
          pc->type = CT_OC_BLOCK_CARET;
-<<<<<<< HEAD
-         
-         if (prev->type == CT_PAREN_OPEN) 
-=======
 
          if (prev->type == CT_PAREN_OPEN)
->>>>>>> 011a6507
          {
             /* block declaration */
             pc->parent_type = CT_OC_BLOCK_TYPE;
          }
-<<<<<<< HEAD
-         else if (next->type == CT_PAREN_OPEN ||
-                  next->type == CT_BRACE_OPEN) 
-=======
          else if ((next->type == CT_PAREN_OPEN) ||
                   (next->type == CT_BRACE_OPEN))
->>>>>>> 011a6507
          {
             /* block expression without return type */
             /* block literal */
             pc->parent_type = CT_OC_BLOCK_EXPR;
          }
-<<<<<<< HEAD
-         else 
-         {
-            /* block expression with return type (seldomly used) */
-            if (prev->type == CT_ASSIGN) 
-            {
-               /* shortcut to spare the peeking below 
-                  the XOR operator wouldn't be used directly
-                  after an assign all by itself */
-               pc->parent_type = CT_OC_BLOCK_EXPR;
-            }
-            else 
-            {
-               /* this ones tricky because we don't know how many
-                  stars the return type has - if there even is one */
-               tmp = pc;
-               while ((tmp = chunk_get_next(tmp)) != NULL)
-               {
-                  /* we just peek ahead and see if the line contains 
-                   an open brace somewhere.
-                   FIXME: this check needs to be more thorough. */
-                  if (tmp->type == CT_BRACE_OPEN) 
-=======
          else
          {
             /* block expression with return type (seldomly used) */
@@ -586,7 +525,6 @@
                    * an open brace somewhere.
                    * FIXME: this check needs to be more thorough. */
                   if (tmp->type == CT_BRACE_OPEN)
->>>>>>> 011a6507
                   {
                      pc->parent_type = CT_OC_BLOCK_EXPR;
                      break;
@@ -595,11 +533,7 @@
             }
          }
       }
-<<<<<<< HEAD
-       
-=======
-
->>>>>>> 011a6507
+
       /* Handle special preprocessor junk */
       if (pc->type == CT_PREPROC)
       {
